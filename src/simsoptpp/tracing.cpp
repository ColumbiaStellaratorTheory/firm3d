#include <memory>
#include <vector>
#include <functional>
#include "magneticfield.h"
#include "boozermagneticfield.h"
#include <cassert>
#include <stdexcept>
#include "tracing.h"
using std::shared_ptr;
using std::vector;
using std::tuple;
using std::pair;
using std::function;

#include "xtensor-python/pyarray.hpp"     // Numpy bindings
#include "xtensor-python/pytensor.hpp"     // Numpy bindings
typedef xt::pyarray<double> Array;

#include <boost/math/tools/roots.hpp>
#include <boost/numeric/odeint.hpp>
//#include <boost/numeric/odeint/stepper/bulirsch_stoer_dense_out.hpp>
using boost::math::tools::toms748_solve;
using namespace boost::numeric::odeint;

#include <gsl/gsl_vector.h>
#include <gsl/gsl_multiroots.h>
#include <fmt/core.h>
#include <fmt/format.h>
#include <fmt/ranges.h>
#include <fmt/os.h>
template<template<class, std::size_t, xt::layout_type> class T>
class GuidingCenterVacuumRHS {
    /*
     * The state consists of :math:`[x, y, z, v_par]` with
     *
     *   [\dot x, \dot y, \dot z] &= v_{||}\frac{B}{|B|} + \frac{m}{q|B|^3}  (0.5v_\perp^2 + v_{||}^2)  B\times \nabla(|B|)
     *   \dot v_{||}              &= -\mu  (B \cdot \nabla(|B|))
     *
     * where v_perp = 2*mu*|B|
     */
    private:
        std::array<double, 3> BcrossGradAbsB = {0., 0., 0.};
        typename MagneticField<T>::Tensor2 rphiz = xt::zeros<double>({1, 3});
        shared_ptr<MagneticField<T>> field;
        double m, q, mu;
    public:
        static constexpr int Size = 4;
        using State = std::array<double, Size>;
        static constexpr bool axis = false;

        GuidingCenterVacuumRHS(shared_ptr<MagneticField<T>> field, double m, double q, double mu)
            : field(field), m(m), q(q), mu(mu) {

            }

        void operator()(const State &ys, array<double, 4> &dydt,
                const double t) {
            double x = ys[0];
            double y = ys[1];
            double z = ys[2];
            double v_par = ys[3];

            rphiz(0, 0) = std::sqrt(x*x+y*y);
            rphiz(0, 1) = std::atan2(y, x);
            if(rphiz(0, 1) < 0)
                rphiz(0, 1) += 2*M_PI;
            rphiz(0, 2) = z;

            field->set_points_cyl(rphiz);
            auto& GradAbsB = field->GradAbsB_ref();
            auto& B = field->B_ref();
            double AbsB = field->AbsB_ref()(0);
            BcrossGradAbsB[0] = (B(0, 1) * GradAbsB(0, 2)) - (B(0, 2) * GradAbsB(0, 1));
            BcrossGradAbsB[1] = (B(0, 2) * GradAbsB(0, 0)) - (B(0, 0) * GradAbsB(0, 2));
            BcrossGradAbsB[2] = (B(0, 0) * GradAbsB(0, 1)) - (B(0, 1) * GradAbsB(0, 0));
            double v_perp2 = 2*mu*AbsB;
            double fak1 = (v_par/AbsB);
            double fak2 = (m/(q*pow(AbsB, 3)))*(0.5*v_perp2 + v_par*v_par);
            dydt[0] = fak1*B(0, 0) + fak2*BcrossGradAbsB[0];
            dydt[1] = fak1*B(0, 1) + fak2*BcrossGradAbsB[1];
            dydt[2] = fak1*B(0, 2) + fak2*BcrossGradAbsB[2];
            dydt[3] = -mu*(B(0, 0)*GradAbsB(0, 0) + B(0, 1)*GradAbsB(0, 1) + B(0, 2)*GradAbsB(0, 2))/AbsB;
        }
};




template<template<class, std::size_t, xt::layout_type> class T>
class GuidingCenterVacuumBoozerRHS {
    /*
     * The state consists of :math:`[s, t, z, v_par]` with
     *
     *    \dot s = -|B|_{,\theta} m(v_{||}^2/|B| + \mu)/(q \psi_0)
     *    \dot \theta = |B|_{,s} m(v_{||}^2/|B| + \mu)/(q \psi_0) + \iota v_{||} |B|/G
     *    \dot \zeta = v_{||}|B|/G
     *    \dot v_{||} = -(\iota |B|_{,\theta} + |B|_{,\zeta})\mu |B|/G,
     *
     *  where :math:`q` is the charge, :math:`m` is the mass, and :math:`v_\perp = 2\mu|B|`.
     *
     */
    private:
        typename BoozerMagneticField<T>::Tensor2 stz = xt::zeros<double>({1, 3});
        shared_ptr<BoozerMagneticField<T>> field;
        double m, q, mu;
    public:
        int axis;
        static constexpr int Size = 4;
        using State = std::array<double, Size>;

        GuidingCenterVacuumBoozerRHS(shared_ptr<BoozerMagneticField<T>> field, double m, double q, double mu, int axis)
            : field(field), m(m), q(q), mu(mu), axis(axis) {
            }

        void operator()(const State &ys, array<double, 4> &dydt,
                const double t) {
            double v_par = ys[3];
            double s, theta;
            if (axis==1) {
                s = pow(ys[0],2)+pow(ys[1],2);
                theta = atan2(ys[1],ys[0]);          
            } else if (axis==2) {
                s = sqrt(pow(ys[0],2)+pow(ys[1],2));
                theta = atan2(ys[1],ys[0]); 
            } else {
                s = ys[0];
                theta = ys[1];
            }  

            stz(0, 0) = s;
            stz(0, 1) = theta;
            stz(0, 2) = ys[2];

            field->set_points(stz);
            auto psi0 = field->psi0;
            double modB = field->modB_ref()(0);
            double G = field->G_ref()(0);
            double iota = field->iota_ref()(0);
            double dmodBds = field->modB_derivs_ref()(0);
            double dmodBdtheta = field->modB_derivs_ref()(1);
            double dmodBdzeta = field->modB_derivs_ref()(2);
            double v_perp2 = 2*mu*modB;
            double fak1 = m*v_par*v_par/modB + m*mu;

            double sdot = -dmodBdtheta*fak1/(q*psi0);
            double tdot = dmodBds*fak1/(q*psi0) + iota*v_par*modB/G; 

            if (axis==1) {
                dydt[0] = sdot*cos(theta)/(2*sqrt(s)) - sqrt(s) * sin(theta) * tdot;
                dydt[1] = sdot*sin(theta)/(2*sqrt(s)) + sqrt(s) * cos(theta) * tdot;
            } else if (axis==2) {
                dydt[0] = sdot*cos(theta) - s * sin(theta) * tdot;
                dydt[1] = sdot*sin(theta) + s * cos(theta) * tdot; 
            } else {
                dydt[0] = sdot;
                dydt[1] = tdot;
            }
            dydt[2] = v_par*modB/G;
            dydt[3] = -(iota*dmodBdtheta + dmodBdzeta)*mu*modB/G;
        }
};

template<template<class, std::size_t, xt::layout_type> class T>
class GuidingCenterVacuumBoozerPerturbedRHS {
    /*
     * The state consists of :math:`[s, t, z, v_par]` with
     *
     *    \dot s = -|B|_{,\theta} m(v_{||}^2/|B| + \mu)/(q \psi_0)
     *    \dot \theta = |B|_{,s} m(v_{||}^2/|B| + \mu)/(q \psi_0) + \iota v_{||} |B|/G
     *    \dot \zeta = v_{||}|B|/G
     *    \dot v_{||} = -(\iota |B|_{,\theta} + |B|_{,\zeta})\mu |B|/G,
     *
     *  where :math:`q` is the charge, :math:`m` is the mass, and :math:`v_\perp = 2\mu|B|`.
     *
     */
    private:
        typename BoozerMagneticField<T>::Tensor2 stz = xt::zeros<double>({1, 3});
        shared_ptr<BoozerMagneticField<T>> field;
        double m, q, mu, Phihat, omega, phase;
        int Phim, Phin;
    public:
        int axis;
        static constexpr int Size = 5;
        using State = std::array<double, Size>;

        GuidingCenterVacuumBoozerPerturbedRHS(shared_ptr<BoozerMagneticField<T>> field,
            double m, double q, double mu, double Phihat, double omega, int Phim,
            int Phin, double phase, int axis)
            : field(field), m(m), q(q), mu(mu), Phihat(Phihat), omega(omega),
              Phim(Phim), Phin(Phin), phase(phase), axis(axis) {
            }

        void operator()(const State &ys, array<double, 5> &dydt,
                const double t) {
            double v_par = ys[3];
            double time = ys[4];
            double s, theta;
            if (axis==1) {
                s = pow(ys[0],2)+pow(ys[1],2);
                theta = atan2(ys[1],ys[0]);          
            } else if (axis==2) {
                s = sqrt(pow(ys[0],2)+pow(ys[1],2));
                theta = atan2(ys[1],ys[0]); 
            } else {
                s = ys[0];
                theta = ys[1];
            }  

            stz(0, 0) = s;
            stz(0, 1) = theta;
            stz(0, 2) = ys[2];

            field->set_points(stz);
            auto psi0 = field->psi0;
            double modB = field->modB_ref()(0);
            double G = field->G_ref()(0);
            double iota = field->iota_ref()(0);
            double diotadpsi = field->diotads_ref()(0)/psi0;
            double dmodBdpsi = field->modB_derivs_ref()(0)/psi0;
            double dmodBdtheta = field->modB_derivs_ref()(1);
            double dmodBdzeta = field->modB_derivs_ref()(2);
            double v_perp2 = 2*mu*modB;
            double fak1 = m*v_par*v_par/modB + m*mu;
            double Phi = Phihat * sin(Phim * theta - Phin * ys[2] + omega * time + phase);
            double dPhidpsi = 0;
            double Phidot = Phihat * omega * cos(Phim * theta - Phin * ys[2] + omega * time + phase);
            double dPhidtheta = Phidot * Phim / omega;
            double dPhidzeta = - Phidot * Phin / omega;
            double alpha = - Phi * (iota*Phim - Phin)/(omega*G);
            double alphadot = - Phidot * (iota*Phim - Phin)/(omega*G);
            double dalphadtheta = - dPhidtheta * (iota*Phim - Phin)/(omega*G);
            double dalphadzeta = - dPhidzeta * (iota*Phim - Phin)/(omega*G);
            double dalphadpsi = - dPhidpsi * (iota*Phim - Phin)/(omega*G) \
                - Phi * (diotadpsi*Phim)/(omega*G);

            double sdot = (-dmodBdtheta*fak1/q + dalphadtheta*modB*v_par - dPhidtheta)/psi0;
            double tdot = dmodBdpsi*fak1/q + (iota - dalphadpsi*G)*v_par*modB/G + dPhidpsi;
            if (axis==1) {
                dydt[0] = sdot*cos(theta)/(2*sqrt(s)) - sqrt(s) * sin(theta) * tdot;
                dydt[1] = sdot*sin(theta)/(2*sqrt(s)) + sqrt(s) * cos(theta) * tdot;
            } else if (axis==2) {
                dydt[0] = sdot*cos(theta) - s * sin(theta) * tdot;
                dydt[1] = sdot*sin(theta) + s * cos(theta) * tdot; 
            } else {
                dydt[0] = sdot;
                dydt[1] = tdot;
            }
            dydt[2] = v_par*modB/G;
            dydt[3] = -modB/(G*m) * (m*mu*(dmodBdzeta + dalphadtheta*dmodBdpsi*G \
                    + dmodBdtheta*(iota - dalphadpsi*G)) + q*(alphadot*G \
                    + dalphadtheta*G*dPhidpsi + (iota - dalphadpsi*G)*dPhidtheta + dPhidzeta)) \
                    + v_par/modB * (dmodBdtheta*dPhidpsi - dmodBdpsi*dPhidtheta);
            dydt[4] = 1;
        }
};


template<template<class, std::size_t, xt::layout_type> class T>
class GuidingCenterNoKBoozerPerturbedRHS {
    /*
     * The state consists of :math:`[s, t, z, v_par]` with
     *
     *    \dot s = -|B|_{,\theta} m(v_{||}^2/|B| + \mu)/(q \psi_0)
     *    \dot \theta = |B|_{,s} m(v_{||}^2/|B| + \mu)/(q \psi_0) + \iota v_{||} |B|/G
     *    \dot \zeta = v_{||}|B|/G
     *    \dot v_{||} = -(\iota |B|_{,\theta} + |B|_{,\zeta})\mu |B|/G,
     *
     *  where :math:`q` is the charge, :math:`m` is the mass, and :math:`v_\perp = 2\mu|B|`.
     *
     */
    private:
        typename BoozerMagneticField<T>::Tensor2 stz = xt::zeros<double>({1, 3});
        shared_ptr<BoozerMagneticField<T>> field;
        double m, q, mu, Phihat, omega, phase;
        int Phim, Phin;
    public:
        int axis;
        static constexpr int Size = 5;
        using State = std::array<double, Size>;

        GuidingCenterNoKBoozerPerturbedRHS(shared_ptr<BoozerMagneticField<T>> field,
            double m, double q, double mu, double Phihat, double omega, int Phim,
            int Phin, double phase, int axis)
            : field(field), m(m), q(q), mu(mu), Phihat(Phihat), omega(omega),
              Phim(Phim), Phin(Phin), phase(phase), axis(axis) {
            }

        void operator()(const State &ys, array<double, 5> &dydt,
                const double t) {
            double v_par = ys[3];
            double time = ys[4];
            double s, theta;
            if (axis==1) {
                s = pow(ys[0],2)+pow(ys[1],2);
                theta = atan2(ys[1],ys[0]);          
            } else if (axis==2) {
                s = sqrt(pow(ys[0],2)+pow(ys[1],2));
                theta = atan2(ys[1],ys[0]); 
            } else {
                s = ys[0];
                theta = ys[1];
            }  

            stz(0, 0) = s;
            stz(0, 1) = theta;
            stz(0, 2) = ys[2];

            field->set_points(stz);
            auto psi0 = field->psi0;
            double modB = field->modB_ref()(0);
            double G = field->G_ref()(0);
            double I = field->I_ref()(0);
            double dGdpsi = field->dGds_ref()(0)/psi0;
            double dIdpsi = field->dIds_ref()(0)/psi0;
            double iota = field->iota_ref()(0);
            double diotadpsi = field->diotads_ref()(0)/psi0;
            double dmodBdpsi = field->modB_derivs_ref()(0)/psi0;
            double dmodBdtheta = field->modB_derivs_ref()(1);
            double dmodBdzeta = field->modB_derivs_ref()(2);
            double v_perp2 = 2*mu*modB;
            double fak1 = m*v_par*v_par/modB + m*mu;
            double Phi = Phihat * sin(Phim * theta - Phin * ys[2] + omega * time + phase);
            double dPhidpsi = 0;
            double Phidot = Phihat * omega * cos(Phim * theta - Phin * ys[2] + omega * time + phase);
            double dPhidtheta = Phidot * Phim / omega;
            double dPhidzeta = - Phidot * Phin / omega;
            double alpha = - Phi * (iota*Phim - Phin)/(omega*(G+iota*I));
            double alphadot = - Phidot * (iota*Phim - Phin)/(omega*(G+iota*I));
            double dalphadtheta = - dPhidtheta * (iota*Phim - Phin)/(omega*(G+iota*I));
            double dalphadzeta = -dPhidzeta * (iota*Phim - Phin)/(omega*(G+iota*I));
            double dalphadpsi = - dPhidpsi * (iota*Phim - Phin)/(omega*(G+iota*I)) \
                - (Phi/omega) * (diotadpsi*Phim/(G+iota*I) \
                - (iota*Phim - Phin)/((G+iota*I)*(G+iota*I)) * (dGdpsi + diotadpsi*I + iota*dIdpsi));
            double denom = q*(G + I*(-alpha*dGdpsi + iota) + alpha*G*dIdpsi) + m*v_par/modB * (-dGdpsi*I + G*dIdpsi); // q G in vacuum

            double sdot = (-G*dPhidtheta*q + I*dPhidzeta*q + modB*q*v_par*(dalphadtheta*G-dalphadzeta*I) + (-dmodBdtheta*G + dmodBdzeta*I)*fak1)/(denom*psi0);
            double tdot = (G*q*dPhidpsi + modB*q*v_par*(-dalphadpsi*G - alpha*dGdpsi + iota) - dGdpsi*m*v_par*v_par \
                      + dmodBdpsi*G*fak1)/denom;
            if (axis==1) {
                dydt[0] = sdot*cos(theta)/(2*sqrt(s)) - sqrt(s) * sin(theta) * tdot;
                dydt[1] = sdot*sin(theta)/(2*sqrt(s)) + sqrt(s) * cos(theta) * tdot;
            } else if (axis==2) {
                dydt[0] = sdot*cos(theta) - s * sin(theta) * tdot;
                dydt[1] = sdot*sin(theta) + s * cos(theta) * tdot; 
            } else {
                dydt[0] = sdot;
                dydt[1] = tdot;
            }
            dydt[2] = (-I*(dmodBdpsi*m*mu + dPhidpsi*q) + modB*q*v_par*(1 + dalphadpsi*I + alpha*dIdpsi) \
                      + m*v_par*v_par/modB * (modB*dIdpsi - dmodBdpsi*I))/denom;
            dydt[3] = (modB*q/m * ( -m*mu * (dmodBdzeta*(1 + dalphadpsi*I + alpha*dIdpsi) \
                      + dmodBdpsi*(dalphadtheta*G - dalphadzeta*I) + dmodBdtheta*(iota - alpha*dGdpsi - dalphadpsi*G)) \
                      - q*(alphadot*(G + I*(iota - alpha*dGdpsi) + alpha*G*dIdpsi) \
                      + (dalphadtheta*G - dalphadzeta*I)*dPhidpsi \
                      + (iota - alpha*dGdpsi - dalphadpsi*G)*dPhidtheta \
                      + (1 + alpha*dIdpsi + dalphadpsi*I)*dPhidzeta)) \
                      + q*v_par/modB * ((dmodBdtheta*G - dmodBdzeta*I)*dPhidpsi \
                      + dmodBdpsi*(I*dPhidzeta - G*dPhidtheta)) \
                      + v_par*(m*mu*(dmodBdtheta*dGdpsi - dmodBdzeta*dIdpsi) \
                      + q*(alphadot*(dGdpsi*I-G*dIdpsi) + dGdpsi*dPhidtheta - dIdpsi*dPhidzeta)))/denom;
            dydt[4] = 1;
        }
};

template<template<class, std::size_t, xt::layout_type> class T>
class GuidingCenterNoKBoozerRHS {
    /*
     * The state consists of :math:`[s, t, z, v_par]` with
     *
     *  \dot s = (I |B|_{,\zeta} - G |B|_{,\theta})m(v_{||}^2/|B| + \mu)/(\iota D \psi_0)
     *  \dot \theta = (G |B|_{,\psi} m(v_{||}^2/|B| + \mu) - (-q \iota + m v_{||} G' / |B|) v_{||} |B|)/(\iota D)
     *  \dot \zeta = \left((q + m v_{||} I'/|B|) v_{||} |B| - |B|_{,\psi} m(\rho_{||}^2 |B| + \mu) I\right)/(\iota D)
     *  \dot v_{||} = ((-q\iota + m v_{||} G'/|B|)|B|_{,\theta} - (q + m v_{||}I'/|B|)|B|_{,\zeta})\mu |B|/(\iota D)
     *  D = ((q + m v_{||} I'/|B|)*G - (-q \iota + m v_{||} G'/|B|) I)/\iota
     *
     *  where primes indicate differentiation wrt :math:`\psi`, :math:`q` is the charge,
     *  :math:`m` is the mass, and :math:`v_\perp = 2\mu|B|`. This corresponds
     *  with the limit K = 0.
     */
    private:
        typename BoozerMagneticField<T>::Tensor2 stz = xt::zeros<double>({1, 3});
        shared_ptr<BoozerMagneticField<T>> field;
        double m, q, mu;
    public:
        int axis;
        static constexpr int Size = 4;
        using State = std::array<double, Size>;


        GuidingCenterNoKBoozerRHS(shared_ptr<BoozerMagneticField<T>> field, double m, double q, double mu, int axis)
            : field(field), m(m), q(q), mu(mu), axis(axis) {
            }

        void operator()(const State &ys, array<double, 4> &dydt,
                const double t) {
            double v_par = ys[3];
            double s, theta;
            if (axis==1) {
                s = pow(ys[0],2)+pow(ys[1],2);
                theta = atan2(ys[1],ys[0]);          
            } else if (axis==2) {
                s = sqrt(pow(ys[0],2)+pow(ys[1],2));
                theta = atan2(ys[1],ys[0]); 
            } else {
                s = ys[0];
                theta = ys[1];
            }  

            stz(0, 0) = s;
            stz(0, 1) = theta;
            stz(0, 2) = ys[2];

            field->set_points(stz);
            auto psi0 = field->psi0;
            double modB = field->modB_ref()(0);
            double G = field->G_ref()(0);
            double I = field->I_ref()(0);
            double dGdpsi = field->dGds_ref()(0)/psi0;
            double dIdpsi = field->dIds_ref()(0)/psi0;
            double iota = field->iota_ref()(0);
            double dmodBdpsi = field->modB_derivs_ref()(0)/psi0;
            double dmodBdtheta = field->modB_derivs_ref()(1);
            double dmodBdzeta = field->modB_derivs_ref()(2);
            double v_perp2 = 2*mu*modB;
            double fak1 = m*v_par*v_par/modB + m*mu;
            double D = ((q + m*v_par*dIdpsi/modB)*G - (-q*iota + m*v_par*dGdpsi/modB)*I)/iota;

            double sdot = (I*dmodBdzeta - G*dmodBdtheta)*fak1/(D*iota*psi0);
            double tdot = (G*dmodBdpsi*fak1 - (-q*iota + m*v_par*dGdpsi/modB)*v_par*modB)/(D*iota);
            if (axis==1) {
                dydt[0] = sdot*cos(theta)/(2*sqrt(s)) - sqrt(s) * sin(theta) * tdot;
                dydt[1] = sdot*sin(theta)/(2*sqrt(s)) + sqrt(s) * cos(theta) * tdot;
            } else if (axis==2) {
                dydt[0] = sdot*cos(theta) - s * sin(theta) * tdot;
                dydt[1] = sdot*sin(theta) + s * cos(theta) * tdot; 
            } else {
                dydt[0] = sdot;
                dydt[1] = tdot;
            }
            dydt[2] = ((q + m*v_par*dIdpsi/modB)*v_par*modB - dmodBdpsi*fak1*I)/(D*iota);
            dydt[3] = - (mu / v_par) * (dmodBdpsi * sdot * psi0 + dmodBdtheta * tdot + dmodBdzeta * dydt[2]);
        }
};

template<template<class, std::size_t, xt::layout_type> class T>
class GuidingCenterBoozerRHS {
    /*
     * The state consists of :math:`[s, t, z, v_par]` with
     *
     *  \dot s = (I |B|_{,\zeta} - G |B|_{,\theta})m(v_{||}^2/|B| + \mu)/(\iota D \psi_0)
     *  \dot \theta = ((G |B|_{,\psi} - K |B|_{,\zeta}) m(v_{||}^2/|B| + \mu) - C v_{||} |B|)/(\iota D)
     *  \dot \zeta = (F v_{||} |B| - (|B|_{,\psi} I - |B|_{,\theta} K) m(\rho_{||}^2 |B| + \mu) )/(\iota D)
     *  \dot v_{||} = (C|B|_{,\theta} - F|B|_{,\zeta})\mu |B|/(\iota D)
     *  C = - m v_{||} K_{,\zeta}/|B|  - q \iota + m v_{||}G'/|B|
     *  F = - m v_{||} K_{,\theta}/|B| + q + m v_{||}I'/|B|
     *  D = (F G - C I))/\iota
     *
     *  where primes indicate differentiation wrt :math:`\psi`, :math:`q` is the charge,
     *  :math:`m` is the mass, and :math:`v_\perp = 2\mu|B|`.
     */
    private:
        typename BoozerMagneticField<T>::Tensor2 stz = xt::zeros<double>({1, 3});
        shared_ptr<BoozerMagneticField<T>> field;
        double m, q, mu;
    public:
        static constexpr int Size = 4;
        using State = std::array<double, Size>;
        int axis;

        GuidingCenterBoozerRHS(shared_ptr<BoozerMagneticField<T>> field, double m, double q, double mu, int axis)
            : field(field), m(m), q(q), mu(mu), axis(axis) {
            }

        void operator()(const State &ys, array<double, 4> &dydt,
                const double t) {
            double v_par = ys[3];
            double s, theta;
            if (axis==1) {
                s = pow(ys[0],2)+pow(ys[1],2);
                theta = atan2(ys[1],ys[0]);          
            } else if (axis==2) {
                s = sqrt(pow(ys[0],2)+pow(ys[1],2));
                theta = atan2(ys[1],ys[0]); 
            } else {
                s = ys[0];
                theta = ys[1];
            }  
            stz(0, 0) = s;
            stz(0, 1) = theta;
            stz(0, 2) = ys[2];

            field->set_points(stz);
            auto psi0 = field->psi0;
            double modB = field->modB_ref()(0);
            double K = field->K_ref()(0);
            double dKdtheta = field->K_derivs_ref()(0);
            double dKdzeta = field->K_derivs_ref()(1);

            double G = field->G_ref()(0);
            double I = field->I_ref()(0);
            double dGdpsi = field->dGds_ref()(0)/psi0;
            double dIdpsi = field->dIds_ref()(0)/psi0;
            double iota = field->iota_ref()(0);
            double dmodBdpsi = field->modB_derivs_ref()(0)/psi0;
            double dmodBdtheta = field->modB_derivs_ref()(1);
            double dmodBdzeta = field->modB_derivs_ref()(2);
            double v_perp2 = 2*mu*modB;
            double fak1 = m*v_par*v_par/modB + m*mu; // dHdB
            double C = -m*v_par*(dKdzeta-dGdpsi)/modB - q*iota;
            double F = -m*v_par*(dKdtheta-dIdpsi)/modB + q;
            double D = (F*G-C*I)/iota;

            double sdot = (I*dmodBdzeta - G*dmodBdtheta)*fak1/(D*iota*psi0);
            double tdot = (G*dmodBdpsi*fak1 - C*v_par*modB - K*fak1*dmodBdzeta)/(D*iota);
            if (axis==1) {
                dydt[0] = sdot*cos(theta)/(2*sqrt(s)) - sqrt(s) * sin(theta) * tdot;
                dydt[1] = sdot*sin(theta)/(2*sqrt(s)) + sqrt(s) * cos(theta) * tdot;
            } else if (axis==2) {
                dydt[0] = sdot*cos(theta) - s * sin(theta) * tdot;
                dydt[1] = sdot*sin(theta) + s * cos(theta) * tdot; 
            } else {
                dydt[0] = sdot;
                dydt[1] = tdot;
            }
            dydt[2] = (F*v_par*modB - dmodBdpsi*fak1*I + K*fak1*dmodBdtheta)/(D*iota);
            dydt[3] = - (mu / v_par) * (dmodBdpsi * sdot * psi0 + dmodBdtheta * tdot + dmodBdzeta * dydt[2]);
        }
};

template<template<class, std::size_t, xt::layout_type> class T>
class FullorbitRHS {
    // Right hand side for full orbit tracing of particles, the state is
    // (x, y, z, \dot x, \dot y, \dot z) and the rhs is
    // (\dot x, \dot y, \dot z, \dot\dot x, \dot\dot y, \dot\dot z).
    // Using F=m*a and F = q * v \cross B, we get a = (q/m) * v\cross B
    // and hence \dot\dot (x, y, z) = (q/m)* \dot(x,y,z) \cross B
    // where we used v = \dot (x,y,z)
    private:
        typename MagneticField<T>::Tensor2 rphiz = xt::zeros<double>({1, 6});
        shared_ptr<MagneticField<T>> field;
        const double qoverm;
    public:
        static constexpr int Size = 6;
        using State = std::array<double, Size>;
        static constexpr bool axis = false;

        FullorbitRHS(shared_ptr<MagneticField<T>> field, double m, double q)
            : field(field), qoverm(q/m) {

            }
        void operator()(const array<double, 6> &ys, array<double, 6> &dydt,
                const double t) {
            double x = ys[0];
            double y = ys[1];
            double z = ys[2];
            double vx = ys[3];
            double vy = ys[4];
            double vz = ys[5];
            rphiz(0, 0) = std::sqrt(x*x+y*y);
            rphiz(0, 1) = std::atan2(y, x);
            if(rphiz(0, 1) < 0)
                rphiz(0, 1) += 2*M_PI;
            rphiz(0, 2) = z;
            field->set_points_cyl(rphiz);
            auto& B = field->B_ref();
            double Bx = B(0, 0);
            double By = B(0, 1);
            double Bz = B(0, 2);
            dydt[0] = vx;
            dydt[1] = vy;
            dydt[2] = vz;
            dydt[3] = qoverm * (vy*Bz-vz*By);
            dydt[4] = qoverm * (vz*Bx-vx*Bz);
            dydt[5] = qoverm * (vx*By-vy*Bx);
        }
};
template<template<class, std::size_t, xt::layout_type> class T>
class FieldlineRHS {
    private:
        typename MagneticField<T>::Tensor2 rphiz = xt::zeros<double>({1, 3});
        shared_ptr<MagneticField<T>> field;
    public:
        static constexpr int Size = 3;
        using State = std::array<double, Size>;
        static constexpr bool axis = false;

        FieldlineRHS(shared_ptr<MagneticField<T>> field)
            : field(field) {

            }
        void operator()(const array<double, 3> &ys, array<double, 3> &dydt,
                const double t) {
            double x = ys[0];
            double y = ys[1];
            double z = ys[2];
            rphiz(0, 0) = std::sqrt(x*x+y*y);
            rphiz(0, 1) = std::atan2(y, x);
            if(rphiz(0, 1) < 0)
                rphiz(0, 1) += 2*M_PI;
            rphiz(0, 2) = z;
            field->set_points_cyl(rphiz);
            auto& B = field->B_ref();
            dydt[0] = B(0, 0);
            dydt[1] = B(0, 1);
            dydt[2] = B(0, 2);
        }
};

double get_phi(double x, double y, double phi_near){
    double phi = std::atan2(y, x);
    if(phi < 0)
        phi += 2*M_PI;
    double phi_near_mod = std::fmod(phi_near, 2*M_PI);
    double nearest_multiple = std::round(phi_near/(2*M_PI))*2*M_PI;
    double opt1 = nearest_multiple - 2*M_PI + phi;
    double opt2 = nearest_multiple + phi;
    double opt3 = nearest_multiple + 2*M_PI + phi;
    double dist1 = std::abs(opt1-phi_near);
    double dist2 = std::abs(opt2-phi_near);
    double dist3 = std::abs(opt3-phi_near);
    if(dist1 <= std::min(dist2, dist3))
        return opt1;
    else if(dist2 <= std::min(dist1, dist3))
        return opt2;
    else
        return opt3;
}

template<std::size_t m, std::size_t n>
std::array<double, m+n> join(const std::array<double, m>& a, const std::array<double, n>& b){
     std::array<double, m+n> res;
     for (int i = 0; i < m; ++i) {
         res[i] = a[i];
     }
     for (int i = 0; i < n; ++i) {
         res[i+m] = b[i];
     }
     return res;
}



template<class RHS>
tuple<vector<array<double, RHS::Size+1>>, vector<array<double, RHS::Size+2>>>
solve(RHS rhs, typename RHS::State y, double tmax, double dt, double dtmax, double abstol, double reltol,
    vector<double> phis, vector<double> omegas, vector<shared_ptr<StoppingCriterion>> stopping_criteria,
    vector<double> vpars, bool phis_stop=false, bool vpars_stop=false, bool flux=false,
    bool forget_exact_path=false) {
    vector<array<double, RHS::Size+1>> res = {};
    vector<array<double, RHS::Size+2>> res_phi_hits = {};
    array<double, RHS::Size> ykeep = {};
    typedef typename RHS::State State;
    typedef typename boost::numeric::odeint::result_of::make_dense_output<runge_kutta_dopri5<State>>::type dense_stepper_type;
    dense_stepper_type dense = make_dense_output(abstol, reltol, dtmax, runge_kutta_dopri5<State>());
    double t = 0;
    dense.initialize(y, t, dt);
    int iter = 0;
    bool stop = false;
    double phi_last;
    double vpar_last = 0;
    double t_last = 0;
    if (flux) {
      t_last = t;
      phi_last = y[2];
      vpar_last = y[3];
    } else {
      phi_last = get_phi(y[0], y[1], M_PI);
    }
    double phi_current, vpar_current, t_current;
    boost::math::tools::eps_tolerance<double> roottol(-int(std::log2(abstol)));
    uintmax_t rootmaxit = 200;
    State temp;
    do {
        if (!forget_exact_path || t==0) {
            ykeep = y;
            if (rhs.axis==1) {
                ykeep[0] = pow(y[0],2) + pow(y[1],2);
                ykeep[1] = atan2(y[1],y[0]);
            } else if (rhs.axis==2) {
                ykeep[0] = sqrt(pow(y[0],2) + pow(y[1],2));
                ykeep[1] = atan2(y[1],y[0]);
            }
            res.push_back(join<1, RHS::Size>({t}, ykeep));
        }
        tuple<double, double> step = dense.do_step(rhs);
        iter++;
        t = dense.current_time();
        y = dense.current_state();
        if (flux) {
          t_current = t;
          phi_current = y[2];
          vpar_current = y[3];
      } else {
          phi_current = get_phi(y[0], y[1], phi_last);
      }
        double tlast = std::get<0>(step);
        double tcurrent = std::get<1>(step);
        dt = tcurrent - tlast;
        // Now check whether we have hit any of the vpar planes
        for (int i = 0; i < vpars.size(); ++i) {
            double vpar = vpars[i];
            if( (vpar_last-vpar != 0) && (vpar_current-vpar != 0) && (((vpar_last-vpar > 0) ? 1 : ((vpar_last-vpar < 0) ? -1 : 0)) != ((vpar_current-vpar > 0) ? 1 : ((vpar_current-vpar < 0) ? -1 : 0)))){ // check whether vpar = vpars[i] was crossed
                std::function<double(double)> rootfun = [&dense, &temp, &vpar_last, &vpar](double t){
                    dense.calc_state(t, temp);
                    return temp[3]-vpar;
                };
                auto root = toms748_solve(rootfun, tlast, tcurrent, vpar_last-vpar, vpar_current-vpar, roottol, rootmaxit);
                double f0 = rootfun(root.first);
                double f1 = rootfun(root.second);
                double troot = std::abs(f0) < std::abs(f1) ? root.first : root.second;
                dense.calc_state(troot, temp);
                ykeep = temp;
                if (rhs.axis==1) {
                    ykeep[0] = pow(temp[0],2) + pow(temp[1],2);
                    ykeep[1] = atan2(temp[1],temp[0]);
                } else if (rhs.axis==2) {
                    ykeep[0] = sqrt(pow(temp[0],2) + pow(temp[1],2));
                    ykeep[1] = atan2(temp[1],temp[0]);
                }
                res_phi_hits.push_back(join<2, RHS::Size>({troot, double(i) + phis.size()}, ykeep));
                if (vpars_stop) {
                    res.push_back(join<1, RHS::Size>({troot}, ykeep));
                    stop = true;
                    break;
                }
            }
        }
        // Now check whether we have hit any of the (phi - omega t) planes
        for (int i = 0; i < phis.size(); ++i) {
            double phi = phis[i];
            double omega = omegas[i];
            double phase_last = phi_last - omega*t_last;
            double phase_current = phi_current - omega*t_current;
            if(t_last!=0 && (std::floor((phase_last-phi)/(2*M_PI)) != std::floor((phase_current-phi)/(2*M_PI)))) { // check whether phi+k*2pi for some k was crossed
                int fak = std::round(((phase_last+phase_current)/2-phi)/(2*M_PI));
                double phase_shift = fak*2*M_PI + phi;
                assert((phase_last <= phase_shift && phase_shift <= phase_current) || (phase_current <= phase_shift && phase_shift <= phase_last));

                std::function<double(double)> rootfun = [&phase_shift, &phi_last, &omega, &dense, &temp, &flux](double t){
                    dense.calc_state(t, temp);
                    if (flux) {
                      return temp[2] - omega*t - phase_shift;
                    } else {
                      return get_phi(temp[0], temp[1], phi_last) - omega*t - phase_shift;
                    }
                };
                auto root = toms748_solve(rootfun, tlast, tcurrent, phase_last - phase_shift, phase_current - phase_shift, roottol, rootmaxit);
                double f0 = rootfun(root.first);
                double f1 = rootfun(root.second);
                double troot = std::abs(f0) < std::abs(f1) ? root.first : root.second;
                dense.calc_state(troot, temp);
                ykeep = temp;
                if (rhs.axis==1) {
                    ykeep[0] = pow(temp[0],2) + pow(temp[1],2);
                    ykeep[1] = atan2(temp[1],temp[0]);
                } else if (rhs.axis==2) {
                    ykeep[0] = sqrt(pow(temp[0],2) + pow(temp[1],2));
                    ykeep[1] = atan2(temp[1],temp[0]);
                }
                res_phi_hits.push_back(join<2, RHS::Size>({troot, double(i)}, ykeep));
                if (phis_stop) {
                    res.push_back(join<1, RHS::Size>({troot}, ykeep));
                    stop = true;
                    break;
                }
            }
        }
        // check whether we have satisfied any of the extra stopping criteria (e.g. left a surface)
        for (int i = 0; i < stopping_criteria.size(); ++i) {
            ykeep = y;
            if (rhs.axis==1) {
                ykeep[0] = pow(y[0],2) + pow(y[1],2);
                ykeep[1] = atan2(y[1],y[0]);
            } else if (rhs.axis==2) {
                ykeep[0] = sqrt(pow(y[0],2) + pow(y[1],2));
                ykeep[1] = atan2(y[1],y[0]);
            }
            if(stopping_criteria[i] && (*stopping_criteria[i])(iter, dt, t, ykeep[0], ykeep[1], ykeep[2], ykeep[3])){
                stop = true;
                res.push_back(join<1, RHS::Size>({t}, ykeep));
                res_phi_hits.push_back(join<2, RHS::Size>({t, -1-double(i)}, ykeep));
                break;
            }
        }
        t_last = t_current;
        phi_last = phi_current;
        vpar_last = vpar_current;
    } while(t < tmax && !stop);
    if(!stop){
        dense.calc_state(tmax, y);
        ykeep = y;
        if (rhs.axis==1) {
            ykeep[0] = pow(y[0],2) + pow(y[1],2);
            ykeep[1] = atan2(y[1],y[0]);
        } else if (rhs.axis==2) {
            ykeep[0] = sqrt(pow(y[0],2) + pow(y[1],2));
            ykeep[1] = atan2(y[1],y[0]);
        }      
        res.push_back(join<1, RHS::Size>({tmax}, ykeep));
    }
    return std::make_tuple(res, res_phi_hits);
}



template<template<class, std::size_t, xt::layout_type> class T>
class SymplField
{
    public:
    // Covaraint components of vector potential
    double  Atheta, Azeta;
    // htheta = G/B, hzeta = I/B
    double  htheta, hzeta;
    double  modB;
    double ptheta;

    // Derivatives of above quantities wrt (s, theta, phi)
    double dAtheta[3], dAzeta[3];
    double dhtheta[3], dhzeta[3];
    double dmodB[3];
 

    // H = vpar^2/2 + mu B
    // vpar = (pzeta - q Azeta)/(m hzeta)
    // pzeta = m vpar * hzeta + q Azeta
    double H, pth, vpar;
    double dvpar[4], dH[4], dptheta[4];

    // mu = vperp^2/(2 B)
    // q = charge, m = mass
    double mu, q, m;

    shared_ptr<BoozerMagneticField<T>> field;
    typename BoozerMagneticField<T>::Tensor2 stz = xt::zeros<double>({1, 3});

    SymplField(shared_ptr<BoozerMagneticField<T>> field, double m, double q, double mu) :
        field(field), m(m), q(q), mu(mu) {
    }

    //
    // Evaluates magnetic field in Boozer canonical coordinates (r, theta, zeta)
    // and stores results in the SymplField object
    //
    void eval_field(double s, double theta, double zeta)
    {
        double Btheta, Bzeta, dBtheta, dBzeta, modB2;

        stz[0, 0] = s; stz[0, 1] = theta; stz[0, 2] = zeta;
        field->set_points(stz);

        // A = psi \nabla \theta - psip \nabla \zeta
        Atheta = s*field->psi0;
        Azeta =  -field->psip()(0);
        dAtheta[0] = field->psi0; // dAthetads
        dAzeta[0] = -field->iota()(0)*field->psi0; // dAphids
        for (int i=1; i<3; i++)
        {
            dAtheta[i] = 0.0;
            dAzeta[i] = 0.0;
        }

        modB = field->modB()(0);
        dmodB[0] = field->dmodBds()(0);
        dmodB[1] = field->dmodBdtheta()(0);
        dmodB[2] = field->dmodBdzeta()(0);

        Btheta = field->I()(0);
        Bzeta = field->G()(0);
        dBtheta = field->dIds()(0);
        dBzeta = field->dGds()(0);

        modB2 = pow(modB, 2);

        htheta = Btheta/modB;
        hzeta = Bzeta/modB;
        dhtheta[0] = dBtheta/modB - Btheta*dmodB[0]/modB2;
        dhzeta[0] = dBzeta/modB - Bzeta*dmodB[0]/modB2;

        for (int i=1; i<3; i++)
        {
            dhtheta[i] = -Btheta*dmodB[i]/modB2;
            dhzeta[i] = -Bzeta*dmodB[i]/modB2;
        }

    }

    // compute pzeta for given vpar
    double get_pzeta(double vpar)
    {
        return vpar*hzeta*m + q*Azeta;
    }

    // computes values of H, ptheta and vpar at z=(s, theta, zeta, pzeta)
    void get_val(double pzeta)
    {
        vpar = (pzeta - q*Azeta)/(hzeta*m);
        H = m*pow(vpar,2)/2.0 + m*mu*modB;
        ptheta = m*htheta*vpar + q*Atheta;
    }

    // computes H, ptheta and vpar at z=(s, theta, zeta, pzeta) and their derivatives
    void get_derivatives(double pzeta)
    {
        get_val(pzeta);

        for (int i=0; i<3; i++)
            dvpar[i] = -q*dAzeta[i]/(hzeta*m) - (vpar/hzeta)*dhzeta[i];

        dvpar[3]   = 1.0/(hzeta*m); // dvpardpzeta

        for (int i=0; i<3; i++)
            dH[i] = m*vpar*dvpar[i] + m*mu*dmodB[i];
        dH[3]   = m*vpar*dvpar[3]; // dHdpzeta

        for (int i=0; i<3; i++)
            dptheta[i] = m*dvpar[i]*htheta + m*vpar*dhtheta[i] + q*dAtheta[i];

        dptheta[3] = m*htheta*dvpar[3]; // dpthetadpzeta
    }
};

/*
template<template<class, std::size_t, xt::layout_type> class T>
double f_euler1_quasi(double x[2], double fvec[2], SymplField<T> f, double y[4],
    double dt, double ptheta_old)
{
  // Unknowns in 2D nonlinear equation are x[0] = s and x[1] = pphi
  // Used to solve fvec = 0 with (quasi-)Newton in these two variables

  f.eval_field(x[0], y[1], y[2]);
  f.get_derivatives(x[1]);

  fvec[0] = f.dptheta[0]*(f.ptheta - ptheta_old)
      + dt*(f.dH[1]*f.dptheta[0] - f.dH[0]*f.dptheta[1]); // corresponds with (2.6) in JPP 2020
  fvec[1] = f.dptheta[0]*(x[1] - y[3])
      + dt*(f.dH[2]*f.dptheta[0] - f.dH[0]*f.dptheta[2]); // corresponds with (2.7) in JPP 2020
    return fvec;
}

*/
/*
template<template<class, std::size_t, xt::layout_type> class T>
void jac_sympl_euler1(double x[2], SymplField<T> f, double jac[2,2])
{
    jac(1,1) = f.d2ptheta[0]*(f.ptheta - ptheta_old) + f.dptheta[0]**2 + dt*(f.d)
}

*/

template<template<class, std::size_t, xt::layout_type> class T>
struct f_quasi_params{
    double ptheta_old;
    double dt;
    array<double, 4> z;
    SymplField<T> f;
};

template<template<class, std::size_t, xt::layout_type> class T>
int f_quasi_func(const gsl_vector* x, void* p, gsl_vector* f)
{
    struct f_quasi_params<T> * params = (struct f_quasi_params<T> *)p;
    const double ptheta_old = (params->ptheta_old);
    const double dt = (params->dt);
    auto z = (params->z);
    SymplField<T> field = (params->f);
    
    const double x0 = gsl_vector_get(x,0);
    const double x1 = gsl_vector_get(x,1);

    field.eval_field(x0, z[1], z[2]);
    field.get_derivatives(x1);

    const double f0 = (field.dptheta[0]*(field.ptheta - ptheta_old)
          + dt*(field.dH[1]*field.dptheta[0] - field.dH[0]*field.dptheta[1])); // corresponds with (2.6) in JPP 2020
    const double f1  = (field.dptheta[0]*(x1 - z[3])
          + dt*(field.dH[2]*field.dptheta[0] - field.dH[0]*field.dptheta[2])); // corresponds with (2.7) in JPP 2020

    gsl_vector_set(f, 0, f0);
    gsl_vector_set(f, 1, f1);

    return GSL_SUCCESS;
}

template<template<class, std::size_t, xt::layout_type> class T>
int f_quasi_exact(const gsl_vector* x, void* p, gsl_vector* f)
{
    struct f_quasi_params<T> * params = (struct f_quasi_params<T> *)p;
    const double ptheta_old = (params->ptheta_old);
    auto z = (params->z);
    SymplField<T> field = (params->f);
    
    const double x0 = gsl_vector_get(x,0);

    field.eval_field(x0, z[1], z[2]);
    field.get_derivatives(z[3]);

    const double f0 = field.ptheta - ptheta_old;

    gsl_vector_set(f, 0, f0);

    return GSL_SUCCESS;
}

// see https://github.com/itpplasma/SIMPLE/blob/master/SRC/
//         orbit_symplectic_quasi.f90:timestep_euler1_quasi
template<template<class, std::size_t, xt::layout_type> class T>
tuple<vector<array<double, 5>>, vector<array<double, 6>>>
solve_sympl(SymplField<T> f, array<double, 4> y, double tmax, double dt, double tol, double tol_root, vector<shared_ptr<StoppingCriterion>> stopping_criteria, bool forget_exact_path = false)
{
    vector<array<double, 5>> res = {};
    vector<array<double, 6>> res_phi_hits = {};
    array<double, 4> ykeep = {};
    double t = 0.0;
    bool stop = false;

    double x[2]; // unknowns (s, pzeta) for optimizer
    array<double, 4>  z = {}; // s, theta, zeta, pzeta
    // y = [s, theta, zeta, vpar]
        
    // Translate y to z
    // y = [s, theta, zeta, vpar]
    // z = [s, theta, zeta, pzeta]
    // pzeta = m*vpar*hzeta + q*Azeta
    z[0] = y[0];
    z[1] = y[1];
    z[2] = y[2];
    f.eval_field(z[0], z[1], z[2]);
    z[3] = f.get_pzeta(y[3]);
    f.get_derivatives(z[3]);
    double ptheta_old = f.ptheta;

    struct f_quasi_params<T> params = {ptheta_old, dt, z, f};

    // const gsl_multiroot_fsolver_type * Newt = gsl_multiroot_fsolver_dnewton;
    const gsl_multiroot_fsolver_type * Newt = gsl_multiroot_fsolver_hybrids;
    // const gsl_multiroot_fsolver_type * Newt = gsl_multiroot_fsolver_hybrid;
    gsl_multiroot_fsolver *s;
    s = gsl_multiroot_fsolver_alloc(Newt, 2);
    gsl_multiroot_function F = {&f_quasi_func<T>, 2, &params};
    gsl_vector* xvec = gsl_vector_alloc(2);

    int status;
    do {
        params.ptheta_old = ptheta_old;
        params.z = z;
        gsl_vector_set(xvec, 0, z[0]);
        gsl_vector_set(xvec, 1, z[3]);
        gsl_multiroot_fsolver_set(s, &F, xvec);

        int iter = 0;

        //res.push_back(join<1, 4>({t}, y));
        if (!forget_exact_path || t==0){
            ykeep = y;
            res.push_back(join<1,4>({t}, ykeep));
        }

        x[0] = z[0];  // s
        x[1] = z[3];  // pzeta
        // TODO: Solve implicit part of time-step with some quasi-Newton
        // applied to f_euler1_quasi. This corresponds with (2.6)-(2.7) in JPP 2020,
        // which are solved for x = [s, pzeta].
        
        do
          {
            iter++;

            //status ;
            status = gsl_multiroot_fsolver_iterate(s);

            // printf("iter = %3u x = % .3e % .3e "
            //           "f(x) = % .3e % .3e\n",
            //           iter,
            //           gsl_vector_get (s->x, 0),
            //           gsl_vector_get (s->x, 1),
            //           gsl_vector_get (s->f, 0),
            //           gsl_vector_get (s->f, 1));

            if (status)   /* check if solver is stuck */
              break;

            // not gonna ever reach 0 tho, hybrids will auto stop
            // if no progress is made.
            // probably can be changed into test delta function
            status = gsl_multiroot_test_residual(s->f, 0); //tolerance --> tol_roots
          }
        while (status == GSL_CONTINUE && iter < 100);
        // printf ("status = %s\n", gsl_strerror (status));

        x[0] = gsl_vector_get(s->x, 0);
        x[1] = gsl_vector_get(s->x, 1);

        if (x[0] > 1.) {
            stop = true;
        }

        if (x[0] < 0.0) {
            stop=true;
        }
        
        z[0] = x[0];  // s
        z[3] = x[1];  // pzeta

        // We now evaluate the explicit part of the time-step at [s, pzeta]
        // given by the Euler step.
        f.eval_field(z[0], z[1], z[2]);
        f.get_derivatives(z[3]);
        ptheta_old = f.ptheta;

        // z[1] = theta
        // z[2] = zeta
        // dH[0] = dH/dr
        // dptheta[0] = dptheta/dr
        // htheta = G/B
        // hzeta = I/B
        z[1] = z[1] + dt*f.dH[0]/f.dptheta[0]; // (2.9) in JPP 2020
        z[2] = z[2] + dt*(f.vpar - f.dH[0]/f.dptheta[0]*f.htheta)/f.hzeta; // (2.10) in JPP 2020

        // Translate z back to y
        // y = [s, theta, zeta, vpar]
        // z = [s, theta, zeta, pzeta]
        // pzeta = m*vpar*hzeta + q*Azeta
        f.eval_field(z[0], z[1], z[2]);
        f.get_val(z[3]);
        f.get_derivatives(z[3]);
        y[0] = z[0];
        y[1] = z[1];
        y[2] = z[2];
        y[3] = f.vpar;

        t += dt;
    } while(t < tmax && !stop);
    if(!stop){
        res.push_back(join<1, 4>({tmax}, y));
    }
    return std::make_tuple(res, res_phi_hits);
}


template<template<class, std::size_t, xt::layout_type> class T>
tuple<vector<array<double, 5>>, vector<array<double, 6>>>
particle_guiding_center_tracing(
        shared_ptr<MagneticField<T>> field, array<double, 3> xyz_init,
        double m, double q, double vtotal, double vtang, double tmax, double abstol, double reltol, bool vacuum,
        vector<double> phis, vector<double> omegas, vector<shared_ptr<StoppingCriterion>> stopping_criteria)
{
    typename MagneticField<T>::Tensor2 xyz({{xyz_init[0], xyz_init[1], xyz_init[2]}});
    field->set_points(xyz);
    double AbsB = field->AbsB_ref()(0);
    double vperp2 = vtotal*vtotal - vtang*vtang;
    double mu = vperp2/(2*AbsB);

    array<double, 4> y = {xyz_init[0], xyz_init[1], xyz_init[2], vtang};
    double r0 = std::sqrt(xyz_init[0]*xyz_init[0] + xyz_init[1]*xyz_init[1]);
    double dtmax = r0*0.5*M_PI/vtotal; // can at most do quarter of a revolution per step
    double dt = 1e-3 * dtmax; // initial guess for first timestep, will be adjusted by adaptive timestepper

    if(vacuum){
        auto rhs_class = GuidingCenterVacuumRHS<T>(field, m, q, mu);
        return solve(rhs_class, y, tmax, dt, dtmax, abstol, reltol, phis, omegas, stopping_criteria, {});
    }
    else
        throw std::logic_error("Guiding center right hand side currently only implemented for vacuum fields.");
}

template<template<class, std::size_t, xt::layout_type> class T>
tuple<vector<array<double, 6>>, vector<array<double, 7>>>
particle_guiding_center_boozer_perturbed_tracing(
        shared_ptr<BoozerMagneticField<T>> field, array<double, 3> stz_init,
        double m, double q, double vtotal, double vtang, double mu, double tmax, double abstol, double reltol,
        bool vacuum, bool noK, vector<double> zetas, vector<double> omegas,
        vector<shared_ptr<StoppingCriterion>> stopping_criteria, vector<double> vpars,
        bool phis_stop, bool vpars_stop, double Phihat, double omega, int Phim,
        int Phin, double phase, bool forget_exact_path, int axis)
{
    typename BoozerMagneticField<T>::Tensor2 stz({{stz_init[0], stz_init[1], stz_init[2]}});
    field->set_points(stz);
    double modB = field->modB()(0);
    array<double, 5> y;
    double G0 = std::abs(field->G()(0));
    double r0 = G0/modB;
    double dtmax = r0*0.5*M_PI/vtotal; // can at most do quarter of a revolution per step
    double dt = 1e-3 * dtmax; // initial guess for first timestep, will be adjusted by adaptive timestepper
    
    if (axis==1) {
      y = {sqrt(stz_init[0]) * cos(stz_init[1]), sqrt(stz_init[0]) * sin(stz_init[1]), stz_init[2], vtang, 0};
    } else if (axis==2) {
      y = {stz_init[0] * cos(stz_init[1]), stz_init[0] * sin(stz_init[1]), stz_init[2], vtang, 0};
    } else {
      y = {stz_init[0], stz_init[1], stz_init[2], vtang, 0};
    }
    if (vacuum) {
      auto rhs_class = GuidingCenterVacuumBoozerPerturbedRHS<T>(field, m, q, mu, Phihat, omega,
        Phim, Phin, phase, axis);
      return solve(rhs_class, y, tmax, dt, dtmax, abstol, reltol, zetas, omegas, stopping_criteria,
        vpars, phis_stop, vpars_stop, true, forget_exact_path);
  } else {
      auto rhs_class = GuidingCenterNoKBoozerPerturbedRHS<T>(field, m, q, mu, Phihat, omega,
        Phim, Phin, phase, axis);
      return solve(rhs_class, y, tmax, dt, dtmax, abstol, reltol, zetas, omegas, stopping_criteria,
        vpars, phis_stop, vpars_stop, true, forget_exact_path);
  }
}

template<template<class, std::size_t, xt::layout_type> class T>
tuple<vector<array<double, 5>>, vector<array<double, 6>>>
particle_guiding_center_boozer_tracing(
        shared_ptr<BoozerMagneticField<T>> field, array<double, 3> stz_init,
<<<<<<< HEAD
        double m, double q, double vtotal, double vtang, double tmax, double tol,
        bool vacuum, bool noK, bool solveSympl, vector<double> zetas, bool forget_exact_path, vector<shared_ptr<StoppingCriterion>> stopping_criteria)
=======
        double m, double q, double vtotal, double vtang, double tmax, double abstol, double reltol,
        bool vacuum, bool noK, vector<double> zetas, vector<double> omegas,
        vector<shared_ptr<StoppingCriterion>> stopping_criteria, vector<double> vpars,
        bool phis_stop, bool vpars_stop, bool forget_exact_path, int axis)
>>>>>>> 39310b69
{
    typename BoozerMagneticField<T>::Tensor2 stz({{stz_init[0], stz_init[1], stz_init[2]}});
    field->set_points(stz);
    double modB = field->modB()(0);
    double vperp2 = vtotal*vtotal - vtang*vtang;
    double mu = vperp2/(2*modB);

<<<<<<< HEAD
    double tol_root = 1e-9;
    array<double, 4> y = {stz_init[0], stz_init[1], stz_init[2], vtang};
=======
    array<double, 4> y;
>>>>>>> 39310b69
    double G0 = std::abs(field->G()(0));
    double r0 = G0/modB;
    double dtmax = r0*0.5*M_PI/vtotal; // can at most do quarter of a revolution per step
    double dt = 1e-3 * dtmax; // initial guess for first timestep, will be adjusted by adaptive timestepper

    if (axis==1) {
      y = {sqrt(stz_init[0]) * cos(stz_init[1]), sqrt(stz_init[0]) * sin(stz_init[1]), stz_init[2], vtang};
    } else if (axis==2) {
      y = {stz_init[0] * cos(stz_init[1]), stz_init[0] * sin(stz_init[1]), stz_init[2], vtang};
    } else {
      y = {stz_init[0], stz_init[1], stz_init[2], vtang};
    }
    if (vacuum) {
<<<<<<< HEAD
        if (solveSympl) {
        auto f = SymplField<T>(field, m, q, mu);
            return solve_sympl(f, y, tmax, dt, tol, tol_root, stopping_criteria, forget_exact_path);
            //return solve_sympl(rhs, y, tmax, dt, tol, stopping_criteria);
        }
        else {
        auto rhs_class = GuidingCenterVacuumBoozerRHS<T>(field, m, q, mu);
            return solve(rhs_class, y, tmax, dt, dtmax, tol, zetas, stopping_criteria, true);
        }
    } else if (noK) {
        if (solveSympl) {
        auto f = SymplField<T>(field, m, q, mu);
            return solve_sympl(f, y, tmax, dt, tol, tol_root, stopping_criteria, forget_exact_path);
            //return solve_sympl(rhs, y, tmax, dt, tol, stopping_criteria);
        }
        else {
        auto rhs_class = GuidingCenterNoKBoozerRHS<T>(field, m, q, mu);
            return solve(rhs_class, y, tmax, dt, dtmax, tol, zetas, stopping_criteria, true);
        }
    } else {
        if (solveSympl) {
        auto f = SymplField<T>(field, m, q, mu);
            return solve_sympl(f, y, tmax, dt, tol, tol_root, stopping_criteria, forget_exact_path);
            //return solve_sympl(rhs, y, tmax, dt, tol, stopping_criteria);
        }
        else {
              auto rhs_class = GuidingCenterBoozerRHS<T>(field, m, q, mu);
            return solve(rhs_class, y, tmax, dt, dtmax, tol, zetas, stopping_criteria, true);
        }
=======
      auto rhs_class = GuidingCenterVacuumBoozerRHS<T>(field, m, q, mu, axis);
      return solve(rhs_class, y, tmax, dt, dtmax, abstol, reltol, zetas, omegas, stopping_criteria,
        vpars, phis_stop, vpars_stop, true, forget_exact_path);
    } else if (noK) {
      auto rhs_class = GuidingCenterNoKBoozerRHS<T>(field, m, q, mu, axis);
      return solve(rhs_class, y, tmax, dt, dtmax, abstol, reltol, zetas, omegas, stopping_criteria,
        vpars, phis_stop, vpars_stop, true, forget_exact_path);
    } else {
      auto rhs_class = GuidingCenterBoozerRHS<T>(field, m, q, mu, axis);
      return solve(rhs_class, y, tmax, dt, dtmax, abstol, reltol, zetas, omegas, stopping_criteria,
        vpars, phis_stop, vpars_stop, true, forget_exact_path);
>>>>>>> 39310b69
    }

}

template
tuple<vector<array<double, 6>>, vector<array<double, 7>>> particle_guiding_center_boozer_perturbed_tracing<xt::pytensor>(
        shared_ptr<BoozerMagneticField<xt::pytensor>> field, array<double, 3> stz_init,
        double m, double q, double vtotal, double vtang, double mu, double tmax, double abstol, double reltol,
        bool vacuum, bool noK, vector<double> zetas, vector<double> omegas,
        vector<shared_ptr<StoppingCriterion>> stopping_criteria,
        vector<double> vpars={}, bool phis_stop, bool vpars_stop, double Phihat,
        double omega, int Phim, int Phin, double phase, bool forget_exact_path, int axis);

template
tuple<vector<array<double, 5>>, vector<array<double, 6>>> particle_guiding_center_boozer_tracing<xt::pytensor>(
        shared_ptr<BoozerMagneticField<xt::pytensor>> field, array<double, 3> stz_init,
<<<<<<< HEAD
        double m, double q, double vtotal, double vtang, double tmax, double tol,
        bool vacuum, bool noK, bool solveSympl, vector<double> zetas, bool forget_exact_path, vector<shared_ptr<StoppingCriterion>> stopping_criteria);
=======
        double m, double q, double vtotal, double vtang, double tmax, double abstol, double reltol,
        bool vacuum, bool noK, vector<double> zetas, vector<double> omegas,
        vector<shared_ptr<StoppingCriterion>> stopping_criteria,
        vector<double> vpars={}, bool phis_stop, bool vpars_stop, bool forget_exact_path, int axis);
>>>>>>> 39310b69

template
tuple<vector<array<double, 5>>, vector<array<double, 6>>> particle_guiding_center_tracing<xt::pytensor>(
        shared_ptr<MagneticField<xt::pytensor>> field, array<double, 3> xyz_init,
        double m, double q, double vtotal, double vtang, double tmax, double abstol, double reltol, bool vacuum,
        vector<double> phis, vector<double> omegas, vector<shared_ptr<StoppingCriterion>> stopping_criteria);


template<template<class, std::size_t, xt::layout_type> class T>
tuple<vector<array<double, 7>>, vector<array<double, 8>>>
particle_fullorbit_tracing(
        shared_ptr<MagneticField<T>> field, array<double, 3> xyz_init, array<double, 3> v_init,
        double m, double q, double tmax, double abstol, double reltol, vector<double> phis, vector<shared_ptr<StoppingCriterion>> stopping_criteria)
{

    auto rhs_class = FullorbitRHS<T>(field, m, q);
    array<double, 6> y = {xyz_init[0], xyz_init[1], xyz_init[2], v_init[0], v_init[1], v_init[2]};

    double vtotal = std::sqrt(std::pow(v_init[0], 2) + std::pow(v_init[1], 2) + std::pow(v_init[2], 2));
    double r0 = std::sqrt(xyz_init[0]*xyz_init[0] + xyz_init[1]*xyz_init[1]);
    double dtmax = r0*0.5*M_PI/vtotal; // can at most do quarter of a revolution per step
    double dt = 1e-3 * dtmax; // initial guess for first timestep, will be adjusted by adaptive timestepper
    vector<double> omegas(phis.size(), 0);
    return solve(rhs_class, y, tmax, dt, dtmax, abstol, reltol, phis, omegas, stopping_criteria, {});
}

template
tuple<vector<array<double, 7>>, vector<array<double, 8>>> particle_fullorbit_tracing<xt::pytensor>(
        shared_ptr<MagneticField<xt::pytensor>> field, array<double, 3> xyz_init, array<double, 3> v_init,
        double m, double q, double tmax, double abstol, double reltol, vector<double> phis, vector<shared_ptr<StoppingCriterion>> stopping_criteria);

template<template<class, std::size_t, xt::layout_type> class T>
tuple<vector<array<double, 4>>, vector<array<double, 5>>>
fieldline_tracing(
    shared_ptr<MagneticField<T>> field, array<double, 3> xyz_init,
    double tmax, double abstol, double reltol, vector<double> phis, vector<shared_ptr<StoppingCriterion>> stopping_criteria)
{
    auto rhs_class = FieldlineRHS<T>(field);
    double r0 = std::sqrt(xyz_init[0]*xyz_init[0] + xyz_init[1]*xyz_init[1]);
    typename MagneticField<T>::Tensor2 xyz({{xyz_init[0], xyz_init[1], xyz_init[2]}});
    field->set_points(xyz);
    double AbsB = field->AbsB_ref()(0);
    double dtmax = r0*0.5*M_PI/AbsB; // can at most do quarter of a revolution per step
    double dt = 1e-5 * dtmax; // initial guess for first timestep, will be adjusted by adaptive timestepper
    vector<double> omegas(phis.size(), 0);
    return solve(rhs_class, xyz_init, tmax, dt, dtmax, abstol, reltol, phis, omegas, stopping_criteria, {});
}

template
tuple<vector<array<double, 4>>, vector<array<double, 5>>>
fieldline_tracing(
    shared_ptr<MagneticField<xt::pytensor>> field, array<double, 3> xyz_init,
    double tmax, double abstol, double reltol, vector<double> phis, vector<shared_ptr<StoppingCriterion>> stopping_criteria);<|MERGE_RESOLUTION|>--- conflicted
+++ resolved
@@ -1206,15 +1206,10 @@
 tuple<vector<array<double, 5>>, vector<array<double, 6>>>
 particle_guiding_center_boozer_tracing(
         shared_ptr<BoozerMagneticField<T>> field, array<double, 3> stz_init,
-<<<<<<< HEAD
-        double m, double q, double vtotal, double vtang, double tmax, double tol,
-        bool vacuum, bool noK, bool solveSympl, vector<double> zetas, bool forget_exact_path, vector<shared_ptr<StoppingCriterion>> stopping_criteria)
-=======
         double m, double q, double vtotal, double vtang, double tmax, double abstol, double reltol,
-        bool vacuum, bool noK, vector<double> zetas, vector<double> omegas,
+        bool vacuum, bool noK, bool solveSympl, vector<double> zetas, vector<double> omegas,
         vector<shared_ptr<StoppingCriterion>> stopping_criteria, vector<double> vpars,
         bool phis_stop, bool vpars_stop, bool forget_exact_path, int axis)
->>>>>>> 39310b69
 {
     typename BoozerMagneticField<T>::Tensor2 stz({{stz_init[0], stz_init[1], stz_init[2]}});
     field->set_points(stz);
@@ -1222,17 +1217,14 @@
     double vperp2 = vtotal*vtotal - vtang*vtang;
     double mu = vperp2/(2*modB);
 
-<<<<<<< HEAD
     double tol_root = 1e-9;
-    array<double, 4> y = {stz_init[0], stz_init[1], stz_init[2], vtang};
-=======
     array<double, 4> y;
->>>>>>> 39310b69
+
     double G0 = std::abs(field->G()(0));
     double r0 = G0/modB;
     double dtmax = r0*0.5*M_PI/vtotal; // can at most do quarter of a revolution per step
     double dt = 1e-3 * dtmax; // initial guess for first timestep, will be adjusted by adaptive timestepper
-
+    
     if (axis==1) {
       y = {sqrt(stz_init[0]) * cos(stz_init[1]), sqrt(stz_init[0]) * sin(stz_init[1]), stz_init[2], vtang};
     } else if (axis==2) {
@@ -1240,52 +1232,38 @@
     } else {
       y = {stz_init[0], stz_init[1], stz_init[2], vtang};
     }
-    if (vacuum) {
-<<<<<<< HEAD
+
+    if (solveSympl) {
+        //TODO
+        if (vacuum) {
+            auto f = SymplField<T>(field, m, q, mu);
+            return solve_sympl(f, y, tmax, dt, tol, tol_root, stopping_criteria, forget_exact_path);
+            //return solve_sympl(rhs, y, tmax, dt, tol, stopping_criteria);
+        } else if (noK) {
+            auto f = SymplField<T>(field, m, q, mu);
+            return solve_sympl(f, y, tmax, dt, tol, tol_root, stopping_criteria, forget_exact_path);
+            //return solve_sympl(rhs, y, tmax, dt, tol, stopping_criteria);
+        } else {
         if (solveSympl) {
         auto f = SymplField<T>(field, m, q, mu);
             return solve_sympl(f, y, tmax, dt, tol, tol_root, stopping_criteria, forget_exact_path);
             //return solve_sympl(rhs, y, tmax, dt, tol, stopping_criteria);
         }
-        else {
-        auto rhs_class = GuidingCenterVacuumBoozerRHS<T>(field, m, q, mu);
-            return solve(rhs_class, y, tmax, dt, dtmax, tol, zetas, stopping_criteria, true);
-        }
-    } else if (noK) {
-        if (solveSympl) {
-        auto f = SymplField<T>(field, m, q, mu);
-            return solve_sympl(f, y, tmax, dt, tol, tol_root, stopping_criteria, forget_exact_path);
-            //return solve_sympl(rhs, y, tmax, dt, tol, stopping_criteria);
-        }
-        else {
-        auto rhs_class = GuidingCenterNoKBoozerRHS<T>(field, m, q, mu);
-            return solve(rhs_class, y, tmax, dt, dtmax, tol, zetas, stopping_criteria, true);
-        }
     } else {
-        if (solveSympl) {
-        auto f = SymplField<T>(field, m, q, mu);
-            return solve_sympl(f, y, tmax, dt, tol, tol_root, stopping_criteria, forget_exact_path);
-            //return solve_sympl(rhs, y, tmax, dt, tol, stopping_criteria);
-        }
-        else {
-              auto rhs_class = GuidingCenterBoozerRHS<T>(field, m, q, mu);
-            return solve(rhs_class, y, tmax, dt, dtmax, tol, zetas, stopping_criteria, true);
-        }
-=======
-      auto rhs_class = GuidingCenterVacuumBoozerRHS<T>(field, m, q, mu, axis);
-      return solve(rhs_class, y, tmax, dt, dtmax, abstol, reltol, zetas, omegas, stopping_criteria,
-        vpars, phis_stop, vpars_stop, true, forget_exact_path);
-    } else if (noK) {
-      auto rhs_class = GuidingCenterNoKBoozerRHS<T>(field, m, q, mu, axis);
-      return solve(rhs_class, y, tmax, dt, dtmax, abstol, reltol, zetas, omegas, stopping_criteria,
-        vpars, phis_stop, vpars_stop, true, forget_exact_path);
-    } else {
-      auto rhs_class = GuidingCenterBoozerRHS<T>(field, m, q, mu, axis);
-      return solve(rhs_class, y, tmax, dt, dtmax, abstol, reltol, zetas, omegas, stopping_criteria,
-        vpars, phis_stop, vpars_stop, true, forget_exact_path);
->>>>>>> 39310b69
+        if (vacuum) {
+          auto rhs_class = GuidingCenterVacuumBoozerRHS<T>(field, m, q, mu, axis);
+          return solve(rhs_class, y, tmax, dt, dtmax, abstol, reltol, zetas, omegas, stopping_criteria,
+            vpars, phis_stop, vpars_stop, true, forget_exact_path);
+        } else if (noK) {
+          auto rhs_class = GuidingCenterNoKBoozerRHS<T>(field, m, q, mu, axis);
+          return solve(rhs_class, y, tmax, dt, dtmax, abstol, reltol, zetas, omegas, stopping_criteria,
+            vpars, phis_stop, vpars_stop, true, forget_exact_path);
+        } else {
+          auto rhs_class = GuidingCenterBoozerRHS<T>(field, m, q, mu, axis);
+          return solve(rhs_class, y, tmax, dt, dtmax, abstol, reltol, zetas, omegas, stopping_criteria,
+            vpars, phis_stop, vpars_stop, true, forget_exact_path);
+        } 
     }
-
 }
 
 template
@@ -1300,15 +1278,10 @@
 template
 tuple<vector<array<double, 5>>, vector<array<double, 6>>> particle_guiding_center_boozer_tracing<xt::pytensor>(
         shared_ptr<BoozerMagneticField<xt::pytensor>> field, array<double, 3> stz_init,
-<<<<<<< HEAD
-        double m, double q, double vtotal, double vtang, double tmax, double tol,
-        bool vacuum, bool noK, bool solveSympl, vector<double> zetas, bool forget_exact_path, vector<shared_ptr<StoppingCriterion>> stopping_criteria);
-=======
         double m, double q, double vtotal, double vtang, double tmax, double abstol, double reltol,
-        bool vacuum, bool noK, vector<double> zetas, vector<double> omegas,
+        bool vacuum, bool noK, bool solveSympl, vector<double> zetas, vector<double> omegas,
         vector<shared_ptr<StoppingCriterion>> stopping_criteria,
         vector<double> vpars={}, bool phis_stop, bool vpars_stop, bool forget_exact_path, int axis);
->>>>>>> 39310b69
 
 template
 tuple<vector<array<double, 5>>, vector<array<double, 6>>> particle_guiding_center_tracing<xt::pytensor>(
