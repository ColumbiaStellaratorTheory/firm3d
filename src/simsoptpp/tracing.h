#pragma once
#include <memory>
#include <vector>
#include "boozermagneticfield.h"
#include "regular_grid_interpolant_3d.h"

using std::shared_ptr;
using std::vector;
using std::tuple;

class StoppingCriterion {
    public:
        // Should return true if the Criterion is satisfied.
        virtual bool operator()(int iter, double dt, double t, double x, double y, double z, double vpar=0) = 0;
        virtual ~StoppingCriterion() {}
};

class ZetaStoppingCriterion : public StoppingCriterion {
    private:
        int nfp;
    public:
        ZetaStoppingCriterion(int nfp) : nfp(nfp) {
        };
        bool operator()(int iter, double dt, double t, double s, double theta, double zeta, double vpar=0) override {
            return std::abs(zeta)>=2*M_PI/nfp;
        };
};

// template<class Array>
class VparStoppingCriterion : public StoppingCriterion {
    private:
        double vpar_crit;
    public:
        VparStoppingCriterion(double vpar_crit) : vpar_crit(vpar_crit) {
        };
        bool operator()(int iter, double dt, double t, double x, double y, double z, double vpar) override {
            return std::abs(vpar)<=vpar_crit;
        };
};

// template<class Array>
class ToroidalTransitStoppingCriterion : public StoppingCriterion {
    private:
        int max_transits;
        double zeta_last;
        double zeta_init;
    public:
        ToroidalTransitStoppingCriterion(int max_transits) : max_transits(max_transits) {
        };
        bool operator()(int iter, double dt, double t, double s, double theta, double zeta, double vpar=0) override {
            if (iter == 1) {
              zeta_last = M_PI;
            }
            double this_zeta = zeta;
            if (iter == 1) {
              zeta_init = this_zeta;
            }
            zeta_last = this_zeta;
            int ntransits = std::abs(std::floor((this_zeta-zeta_init)/(2*M_PI)));
            return ntransits>=max_transits;
        };
};

// template<class Array>
class MaxToroidalFluxStoppingCriterion : public StoppingCriterion {
    private:
        double max_s;
    public:
        MaxToroidalFluxStoppingCriterion(double max_s) : max_s(max_s) {};
        bool operator()(int iter, double dt, double t, double s, double theta, double zeta, double vpar=0) override {
            return s>=max_s;
        };
};

// template<class Array>
class MinToroidalFluxStoppingCriterion : public StoppingCriterion {
    private:
        double min_s;
    public:
        MinToroidalFluxStoppingCriterion(double min_s) : min_s(min_s) {};
        bool operator()(int iter, double dt, double t, double s, double theta, double zeta, double vpar=0) override {
            return s<=min_s;
        };
};

class IterationStoppingCriterion : public StoppingCriterion {
    private:
        int max_iter;
    public:
        IterationStoppingCriterion(int max_iter) : max_iter(max_iter) {};
        bool operator()(int iter, double dt, double t, double s, double theta, double zeta, double vpar=0) override {
            return iter>max_iter;
        };
};

class StepSizeStoppingCriterion : public StoppingCriterion {
    private:
        int min_dt;
    public:
<<<<<<< HEAD
        StepSizeStoppingCriterion(int min_dt) : min_dt(min_dt) {};
        bool operator()(int iter, double dt, double t, double s, double theta, double zeta, double vpar=0) override {
            return dt<min_dt;
        };
};

template<template<class, std::size_t, xt::layout_type> class T>
tuple<vector<array<double, 6>>, vector<array<double, 7>>>
particle_guiding_center_boozer_perturbed_tracing(
        shared_ptr<BoozerMagneticField<T>> field, array<double, 3> stz_init,
        double m, double q, double vtotal, double vtang, double mu, double tmax, double abstol, double reltol,
        bool vacuum, bool noK, vector<double> zetas, vector<double> omegas,
        vector<shared_ptr<StoppingCriterion>> stopping_criteria, vector<double> vpars,
        bool zetas_stop=false, bool vpars_stop=false,
        double alphahat=0, double omega=0, int alpham=0, int alphan=0, double phase=0,
        bool forget_exact_path=false, int axis=0);
=======
			  StepSizeStoppingCriterion(int min_dt) : min_dt(min_dt) {};
			  bool operator()(int iter, double dt, double t, double x, double y, double z, double vpar=0) override {
			  // bool operator()(int iter, double t, Array& y) override {
					return dt<min_dt;
			  };
	};

	template<class Array>
	class LevelsetStoppingCriterion : public StoppingCriterion {
		 private:
			  shared_ptr<RegularGridInterpolant3D<Array>> levelset;
		 public:
			  LevelsetStoppingCriterion(shared_ptr<RegularGridInterpolant3D<Array>> levelset) : levelset(levelset) { };
			  // bool operator()(int iter, double t, Array2& y) override {
			  bool operator()(int iter, double dt, double t, double x, double y, double z, double vpar=0) override {
					double r = std::sqrt(x*x + y*y);
					// double r = std::sqrt(y[0]*y[0] + y[1]*y[1]);
					double phi = std::atan2(y, x);
					// double phi = std::atan2(y[1],y[0]);
					if(phi < 0)
						 phi += 2*M_PI;
					double f = levelset->evaluate(r, phi, z)[0];
					// double f = levelset->evaluate(r, phi, y[2])[0];
					//fmt::print("Levelset at xyz=({}, {}, {}), rphiz=({}, {}, {}), f={}\n", x, y, z, r, phi, z, f);
					return f<0;
			  };
	};

	template<template<class, std::size_t, xt::layout_type> class T>
	tuple<vector<array<double, 6>>, vector<array<double, 7>>>
	particle_guiding_center_boozer_perturbed_tracing(
			  shared_ptr<BoozerMagneticField<T>> field, array<double, 3> stz_init,
			  double m, double q, double vtotal, double vtang, double mu, double tmax, double abstol, double reltol,
			  bool vacuum, bool noK, vector<double> zetas, vector<double> omegas,
			  vector<shared_ptr<StoppingCriterion>> stopping_criteria,
			  bool zetas_stop=false, bool vpars_stop=false,
			  double alphahat=0, double omega=0, int alpham=0, int alphan=0, double phase=0,
			  bool forget_exact_path=false, int axis=0,  vector<double> vpars={});
>>>>>>> 882faa4c

	template<template<class, std::size_t, xt::layout_type> class T>
	tuple<vector<array<double, 5>>, vector<array<double, 6>>>
	particle_guiding_center_boozer_tracing(
			  shared_ptr<BoozerMagneticField<T>> field, array<double, 3> stz_init,
        double m, double q, double vtotal, double vtang, double tmax, double dt, double abstol, double reltol, double roottol,
        bool vacuum, bool noK, bool GPU, bool solveSympl, vector<double> zetas, vector<double> omegas,
        vector<shared_ptr<StoppingCriterion>> stopping_criteria,
        bool forget_exact_path=false, int axis=0, bool predictor_step=true,
        bool zetas_stop=false, bool vpars_stop=false, vector<double> vpars={});
<|MERGE_RESOLUTION|>--- conflicted
+++ resolved
@@ -97,7 +97,6 @@
     private:
         int min_dt;
     public:
-<<<<<<< HEAD
         StepSizeStoppingCriterion(int min_dt) : min_dt(min_dt) {};
         bool operator()(int iter, double dt, double t, double s, double theta, double zeta, double vpar=0) override {
             return dt<min_dt;
@@ -110,57 +109,17 @@
         shared_ptr<BoozerMagneticField<T>> field, array<double, 3> stz_init,
         double m, double q, double vtotal, double vtang, double mu, double tmax, double abstol, double reltol,
         bool vacuum, bool noK, vector<double> zetas, vector<double> omegas,
-        vector<shared_ptr<StoppingCriterion>> stopping_criteria, vector<double> vpars,
+        vector<shared_ptr<StoppingCriterion>> stopping_criteria,
         bool zetas_stop=false, bool vpars_stop=false,
         double alphahat=0, double omega=0, int alpham=0, int alphan=0, double phase=0,
-        bool forget_exact_path=false, int axis=0);
-=======
-			  StepSizeStoppingCriterion(int min_dt) : min_dt(min_dt) {};
-			  bool operator()(int iter, double dt, double t, double x, double y, double z, double vpar=0) override {
-			  // bool operator()(int iter, double t, Array& y) override {
-					return dt<min_dt;
-			  };
-	};
-
-	template<class Array>
-	class LevelsetStoppingCriterion : public StoppingCriterion {
-		 private:
-			  shared_ptr<RegularGridInterpolant3D<Array>> levelset;
-		 public:
-			  LevelsetStoppingCriterion(shared_ptr<RegularGridInterpolant3D<Array>> levelset) : levelset(levelset) { };
-			  // bool operator()(int iter, double t, Array2& y) override {
-			  bool operator()(int iter, double dt, double t, double x, double y, double z, double vpar=0) override {
-					double r = std::sqrt(x*x + y*y);
-					// double r = std::sqrt(y[0]*y[0] + y[1]*y[1]);
-					double phi = std::atan2(y, x);
-					// double phi = std::atan2(y[1],y[0]);
-					if(phi < 0)
-						 phi += 2*M_PI;
-					double f = levelset->evaluate(r, phi, z)[0];
-					// double f = levelset->evaluate(r, phi, y[2])[0];
-					//fmt::print("Levelset at xyz=({}, {}, {}), rphiz=({}, {}, {}), f={}\n", x, y, z, r, phi, z, f);
-					return f<0;
-			  };
-	};
-
-	template<template<class, std::size_t, xt::layout_type> class T>
-	tuple<vector<array<double, 6>>, vector<array<double, 7>>>
-	particle_guiding_center_boozer_perturbed_tracing(
-			  shared_ptr<BoozerMagneticField<T>> field, array<double, 3> stz_init,
-			  double m, double q, double vtotal, double vtang, double mu, double tmax, double abstol, double reltol,
-			  bool vacuum, bool noK, vector<double> zetas, vector<double> omegas,
-			  vector<shared_ptr<StoppingCriterion>> stopping_criteria,
-			  bool zetas_stop=false, bool vpars_stop=false,
-			  double alphahat=0, double omega=0, int alpham=0, int alphan=0, double phase=0,
-			  bool forget_exact_path=false, int axis=0,  vector<double> vpars={});
->>>>>>> 882faa4c
+        bool forget_exact_path=false, int axis=0, vector<double> vpars);
 
 	template<template<class, std::size_t, xt::layout_type> class T>
 	tuple<vector<array<double, 5>>, vector<array<double, 6>>>
 	particle_guiding_center_boozer_tracing(
 			  shared_ptr<BoozerMagneticField<T>> field, array<double, 3> stz_init,
         double m, double q, double vtotal, double vtang, double tmax, double dt, double abstol, double reltol, double roottol,
-        bool vacuum, bool noK, bool GPU, bool solveSympl, vector<double> zetas, vector<double> omegas,
+        bool vacuum, bool noK, bool solveSympl, vector<double> zetas, vector<double> omegas,
         vector<shared_ptr<StoppingCriterion>> stopping_criteria,
         bool forget_exact_path=false, int axis=0, bool predictor_step=true,
         bool zetas_stop=false, bool vpars_stop=false, vector<double> vpars={});
