import numpy as np
import simsgeopp as sgpp
from .surface import Surface


class SurfaceRZFourier(sgpp.SurfaceRZFourier, Surface):
<<<<<<< HEAD
    r"""`SurfaceRZFourier` is a surface that is represented in cylindrical
       coordinates using the following Fourier series:

       .. math::

           r(\theta, z, \phi) = \sum_{m=0}^{mpol} \sum_{n=-ntor}^{ntor} [
               r_{c,m,n} \cos(m \theta - n\,\mathrm{nfp}\, \phi)
               + r_{s,m,n} \sin(m \theta - n \,\mathrm{nfp}\,  \phi) ]

       and the same for :math:`z(\theta, \phi)`.

       Here, :math:`(r, \phi, z)` are standard cylindrical coordinates, and :math:`\theta`
       is any poloidal angle.

       Note that for :math:`m=0` we skip the :math:`n<0` term for the :math:`\cos` terms, and the :math:`n<=0`
       for the :math:`\sin` terms.

       In addition, in the ``stellsym=True`` case, we skip the :math:`\sin` terms for :math:`r`, and
       the :math:`\cos` terms for :math:`z`.
=======
    r"""
    SurfaceRZFourier is a surface that is represented in cylindrical
    coordinates using the following Fourier series:
    
    .. math::
           r(\theta, \phi) = \sum_{m=0}^{m_{\text{pol}}} \sum_{n=-n_{\text{tor}}}^{n_\text{tor}} [
               r_{c,m,n} \cos(m \theta - n_{\text{fp}} n \phi)
               + r_{s,m,n} \sin(m \theta - n_{\text{fp}} n \phi) ]

    and the same for :math:`z(\theta, \phi)`.
    
    Here, :math:`(r,\phi, z)` are standard cylindrical coordinates, and theta
    is any poloidal angle.
    
    Note that for :math:`m=0` we skip the :math:`n<0` term for the cos terms, and the :math:`n \leq 0`
    for the sin terms.
    
    In addition, in the ``stellsym=True`` case, we skip the sin terms for :math:`r`, and
    the cos terms for :math:`z`.
>>>>>>> 3c0b0d4e
    """

    def __init__(self, nfp=1, stellsym=True, mpol=1, ntor=0, quadpoints_phi=63, quadpoints_theta=62):
        if isinstance(quadpoints_phi, np.ndarray):
            quadpoints_phi = list(quadpoints_phi)
            quadpoints_theta = list(quadpoints_theta)
        sgpp.SurfaceRZFourier.__init__(self, mpol, ntor, nfp, stellsym, quadpoints_phi, quadpoints_theta)
        self.rc[0, ntor] = 1.0
        self.rc[1, ntor] = 0.1
        self.zs[1, ntor] = 0.1
        Surface.__init__(self)
        self.make_names()

    def get_dofs(self):
        """
        Return the dofs associated to this surface.
        """
        return np.asarray(sgpp.SurfaceRZFourier.get_dofs(self))

    def make_names(self):
        """
<<<<<<< HEAD
        Form a list of names of the `rc`, `zs`, `rs`, or `zc` array elements.
=======
        Form a list of names of the ``rc``, ``zs``, ``rs``, or ``zc`` array elements.
>>>>>>> 3c0b0d4e
        """
        self.names = self.make_names_helper('rc', True) + self.make_names_helper('zs', False)
        if not self.stellsym:
            self.names += self.make_names_helper('rs', False) + self.make_names_helper('zc', True)

    def make_names_helper(self, prefix, include0):
        if include0:
            names = [prefix + "(0,0)"]
        else:
            names = []

        names += [prefix + '(0,' + str(n) + ')' for n in range(1, self.ntor + 1)]
        for m in range(1, self.mpol + 1):
            names += [prefix + '(' + str(m) + ',' + str(n) + ')' for n in range(-self.ntor, self.ntor + 1)]
        return names

    @classmethod
    def from_focus(cls, filename, nphi=32, ntheta=32):
        """
        Read in a surface from a FOCUS-format file.
        """
        f = open(filename, 'r')
        lines = f.readlines()
        f.close()

        # Read the line containing Nfou and nfp:
        splitline = lines[1].split()
        errmsg = "This does not appear to be a FOCUS-format file."
        assert len(splitline) == 3, errmsg
        Nfou = int(splitline[0])
        nfp = int(splitline[1])

        # Now read the Fourier amplitudes:
        n = np.full(Nfou, 0)
        m = np.full(Nfou, 0)
        rc = np.zeros(Nfou)
        rs = np.zeros(Nfou)
        zc = np.zeros(Nfou)
        zs = np.zeros(Nfou)
        for j in range(Nfou):
            splitline = lines[j + 4].split()
            n[j] = int(splitline[0])
            m[j] = int(splitline[1])
            rc[j] = float(splitline[2])
            rs[j] = float(splitline[3])
            zc[j] = float(splitline[4])
            zs[j] = float(splitline[5])
        assert np.min(m) == 0
        stellsym = np.max(np.abs(rs)) == 0 and np.max(np.abs(zc)) == 0
        mpol = int(np.max(m))
        ntor = int(np.max(np.abs(n)))

        surf = cls(mpol=mpol, ntor=ntor, nfp=nfp, stellsym=stellsym, quadpoints_phi=nphi, quadpoints_theta=ntheta)
        for j in range(Nfou):
            surf.rc[m[j], n[j] + ntor] = rc[j]
            surf.zs[m[j], n[j] + ntor] = zs[j]
            if not stellsym:
                surf.rs[m[j], n[j] + ntor] = rs[j]
                surf.zc[m[j], n[j] + ntor] = zc[j]

        return surf

    def change_resolution(self, mpol, ntor):
        """
<<<<<<< HEAD
        Change the values of `mpol` and `ntor`. Any new Fourier amplitudes
=======
        Change the values of ``mpol`` and ``ntor``. Any new Fourier amplitudes
>>>>>>> 3c0b0d4e
        will have a magnitude of zero.  Any previous nonzero Fourier
        amplitudes that are not within the new range will be
        discarded.
        """
        old_mpol = self.mpol
        old_ntor = self.ntor
        old_rc = self.rc
        old_zs = self.zs
        if not self.stellsym:
            old_rs = self.rs
            old_zc = self.zc
        self.mpol = mpol
        self.ntor = ntor
        self.allocate()
        if mpol < old_mpol or ntor < old_ntor:
            self.invalidate_cache()

        min_mpol = np.min((mpol, old_mpol))
        min_ntor = np.min((ntor, old_ntor))
        for m in range(min_mpol + 1):
            for n in range(-min_ntor, min_ntor + 1):
                self.rc[m, n + ntor] = old_rc[m, n + old_ntor]
                self.zs[m, n + ntor] = old_zs[m, n + old_ntor]
                if not self.stellsym:
                    self.rs[m, n + ntor] = old_rs[m, n + old_ntor]
                    self.zc[m, n + ntor] = old_zc[m, n + old_ntor]
        self.make_names()

    def to_RZFourier(self):
        """
        No conversion necessary.
        """
        return self

    def __repr__(self):
        return "SurfaceRZFourier " + str(hex(id(self))) + " (nfp=" + \
            str(self.nfp) + ", stellsym=" + str(self.stellsym) + \
            ", mpol=" + str(self.mpol) + ", ntor=" + str(self.ntor) \
            + ")"

    def _validate_mn(self, m, n):
        """
<<<<<<< HEAD
        Check whether `m` and `n` are in the allowed range.
=======
        Check whether ``m`` and ``n`` are in the allowed range.
>>>>>>> 3c0b0d4e
        """
        if m < 0:
            raise ValueError('m must be >= 0')
        if m > self.mpol:
            raise ValueError('m must be <= mpol')
        if n > self.ntor:
            raise ValueError('n must be <= ntor')
        if n < -self.ntor:
            raise ValueError('n must be >= -ntor')

    def get_rc(self, m, n):
        """
<<<<<<< HEAD
        Return a particular `rc` Parameter.
=======
        Return a particular ``rc`` Parameter.
>>>>>>> 3c0b0d4e
        """
        self._validate_mn(m, n)
        return self.rc[m, n + self.ntor]

    def get_rs(self, m, n):
        """
<<<<<<< HEAD
        Return a particular `rs` Parameter.
=======
        Return a particular ``rs`` Parameter.
>>>>>>> 3c0b0d4e
        """
        if self.stellsym:
            return ValueError(
                'rs does not exist for this stellarator-symmetric surface.')
        self._validate_mn(m, n)
        return self.rs[m, n + self.ntor]

    def get_zc(self, m, n):
        """
<<<<<<< HEAD
        Return a particular `zc` Parameter.
=======
        Return a particular ``zc`` Parameter.
>>>>>>> 3c0b0d4e
        """
        if self.stellsym:
            return ValueError(
                'zc does not exist for this stellarator-symmetric surface.')
        self._validate_mn(m, n)
        return self.zc[m, n + self.ntor]

    def get_zs(self, m, n):
        """
<<<<<<< HEAD
        Return a particular `zs` Parameter.
=======
        Return a particular ``zs`` Parameter.
>>>>>>> 3c0b0d4e
        """
        self._validate_mn(m, n)
        return self.zs[m, n + self.ntor]

    def set_rc(self, m, n, val):
        """
<<<<<<< HEAD
        Set a particular `rc` Parameter.
=======
        Set a particular ``rc`` Parameter.
>>>>>>> 3c0b0d4e
        """
        self._validate_mn(m, n)
        self.rc[m, n + self.ntor] = val
        self.recalculate = True
        self.recalculate_derivs = True

    def set_rs(self, m, n, val):
        """
<<<<<<< HEAD
        Set a particular `rs` Parameter.
=======
        Set a particular ``rs`` Parameter.
>>>>>>> 3c0b0d4e
        """
        if self.stellsym:
            return ValueError(
                'rs does not exist for this stellarator-symmetric surface.')
        self._validate_mn(m, n)
        self.rs[m, n + self.ntor] = val
        self.recalculate = True
        self.recalculate_derivs = True

    def set_zc(self, m, n, val):
        """
<<<<<<< HEAD
        Set a particular `zc` Parameter.
=======
        Set a particular ``zc`` Parameter.
>>>>>>> 3c0b0d4e
        """
        if self.stellsym:
            return ValueError(
                'zc does not exist for this stellarator-symmetric surface.')
        self._validate_mn(m, n)
        self.zc[m, n + self.ntor] = val
        self.recalculate = True
        self.recalculate_derivs = True

    def set_zs(self, m, n, val):
        """
<<<<<<< HEAD
        Set a particular `zs` Parameter.
=======
        Set a particular ``zs`` Parameter.
>>>>>>> 3c0b0d4e
        """
        self._validate_mn(m, n)
        self.zs[m, n + self.ntor] = val
        self.recalculate = True
        self.recalculate_derivs = True

    def fixed_range(self, mmin, mmax, nmin, nmax, fixed=True):
        """
        Set the 'fixed' property for a range of `m` and `n` values.

        All modes with `m` in the interval [`mmin`, `mmax`] and `n` in the
        interval [`nmin`, `nmax`] will have their fixed property set to
        the value of the `fixed` parameter. Note that `mmax` and `nmax`
        are included (unlike the upper bound in python's range(min,
        max).)
        """
        for m in range(mmin, mmax + 1):
            this_nmin = nmin
            if m == 0 and nmin < 0:
                this_nmin = 0
            for n in range(this_nmin, nmax + 1):
                self.set_fixed('rc({},{})'.format(m, n), fixed)
                if m > 0 or n != 0:
                    self.set_fixed('zs({},{})'.format(m, n), fixed)
                if not self.stellsym:
                    self.set_fixed('zc({},{})'.format(m, n), fixed)
                    if m > 0 or n != 0:
                        self.set_fixed('rs({},{})'.format(m, n), fixed)

    def to_Garabedian(self):
        """
<<<<<<< HEAD
        Return a `SurfaceGarabedian` object with the identical shape.
=======
        Return a :mod:`SurfaceGarabedian` object with the identical shape.
>>>>>>> 3c0b0d4e

        For a derivation of the transformation here, see 
        https://terpconnect.umd.edu/~mattland/assets/notes/toroidal_surface_parameterizations.pdf
        """
        if not self.stellsym:
            raise RuntimeError('Non-stellarator-symmetric SurfaceGarabedian objects have not been implemented')
        from simsopt.geo.surfacegarabedian import SurfaceGarabedian
        mmax = self.mpol + 1
        mmin = np.min((0, 1 - self.mpol))
        s = SurfaceGarabedian(nfp=self.nfp, mmin=mmin, mmax=mmax, nmin=-self.ntor, nmax=self.ntor)
        for n in range(-self.ntor, self.ntor + 1):
            for m in range(mmin, mmax + 1):
                Delta = 0
                if m - 1 >= 0:
                    Delta = 0.5 * (self.get_rc(m - 1, n) - self.get_zs(m - 1, n))
                if 1 - m >= 0:
                    Delta += 0.5 * (self.get_rc(1 - m, -n) + self.get_zs(1 - m, -n))
                s.set_Delta(m, n, Delta)

        return s

    def set_dofs(self, dofs):
        sgpp.SurfaceRZFourier.set_dofs(self, dofs)
        for d in self.dependencies:
            d.invalidate_cache()

    def darea(self):
        """ 
        Short hand for `Surface.darea_by_dcoeff()`
        """
        return self.darea_by_dcoeff()

    def dvolume(self):
<<<<<<< HEAD
        """
        Short hand for `Surface.dvolume_by_dcoeff()`
        """
        return self.dvolume_by_dcoeff()
=======
        return self.dvolume_by_dcoeff()

    def set_dofs(self, dofs):
        """
        Set the dofs associated to this surface.
        """
        sgpp.SurfaceRZFourier.set_dofs(self, dofs)
        for d in self.dependencies:
            d.invalidate_cache()
>>>>>>> 3c0b0d4e
<|MERGE_RESOLUTION|>--- conflicted
+++ resolved
@@ -4,29 +4,7 @@
 
 
 class SurfaceRZFourier(sgpp.SurfaceRZFourier, Surface):
-<<<<<<< HEAD
     r"""`SurfaceRZFourier` is a surface that is represented in cylindrical
-       coordinates using the following Fourier series:
-
-       .. math::
-
-           r(\theta, z, \phi) = \sum_{m=0}^{mpol} \sum_{n=-ntor}^{ntor} [
-               r_{c,m,n} \cos(m \theta - n\,\mathrm{nfp}\, \phi)
-               + r_{s,m,n} \sin(m \theta - n \,\mathrm{nfp}\,  \phi) ]
-
-       and the same for :math:`z(\theta, \phi)`.
-
-       Here, :math:`(r, \phi, z)` are standard cylindrical coordinates, and :math:`\theta`
-       is any poloidal angle.
-
-       Note that for :math:`m=0` we skip the :math:`n<0` term for the :math:`\cos` terms, and the :math:`n<=0`
-       for the :math:`\sin` terms.
-
-       In addition, in the ``stellsym=True`` case, we skip the :math:`\sin` terms for :math:`r`, and
-       the :math:`\cos` terms for :math:`z`.
-=======
-    r"""
-    SurfaceRZFourier is a surface that is represented in cylindrical
     coordinates using the following Fourier series:
     
     .. math::
@@ -44,7 +22,6 @@
     
     In addition, in the ``stellsym=True`` case, we skip the sin terms for :math:`r`, and
     the cos terms for :math:`z`.
->>>>>>> 3c0b0d4e
     """
 
     def __init__(self, nfp=1, stellsym=True, mpol=1, ntor=0, quadpoints_phi=63, quadpoints_theta=62):
@@ -66,11 +43,7 @@
 
     def make_names(self):
         """
-<<<<<<< HEAD
         Form a list of names of the `rc`, `zs`, `rs`, or `zc` array elements.
-=======
-        Form a list of names of the ``rc``, ``zs``, ``rs``, or ``zc`` array elements.
->>>>>>> 3c0b0d4e
         """
         self.names = self.make_names_helper('rc', True) + self.make_names_helper('zs', False)
         if not self.stellsym:
@@ -135,11 +108,7 @@
 
     def change_resolution(self, mpol, ntor):
         """
-<<<<<<< HEAD
         Change the values of `mpol` and `ntor`. Any new Fourier amplitudes
-=======
-        Change the values of ``mpol`` and ``ntor``. Any new Fourier amplitudes
->>>>>>> 3c0b0d4e
         will have a magnitude of zero.  Any previous nonzero Fourier
         amplitudes that are not within the new range will be
         discarded.
@@ -182,11 +151,7 @@
 
     def _validate_mn(self, m, n):
         """
-<<<<<<< HEAD
         Check whether `m` and `n` are in the allowed range.
-=======
-        Check whether ``m`` and ``n`` are in the allowed range.
->>>>>>> 3c0b0d4e
         """
         if m < 0:
             raise ValueError('m must be >= 0')
@@ -199,22 +164,14 @@
 
     def get_rc(self, m, n):
         """
-<<<<<<< HEAD
         Return a particular `rc` Parameter.
-=======
-        Return a particular ``rc`` Parameter.
->>>>>>> 3c0b0d4e
         """
         self._validate_mn(m, n)
         return self.rc[m, n + self.ntor]
 
     def get_rs(self, m, n):
         """
-<<<<<<< HEAD
         Return a particular `rs` Parameter.
-=======
-        Return a particular ``rs`` Parameter.
->>>>>>> 3c0b0d4e
         """
         if self.stellsym:
             return ValueError(
@@ -224,11 +181,7 @@
 
     def get_zc(self, m, n):
         """
-<<<<<<< HEAD
         Return a particular `zc` Parameter.
-=======
-        Return a particular ``zc`` Parameter.
->>>>>>> 3c0b0d4e
         """
         if self.stellsym:
             return ValueError(
@@ -238,22 +191,14 @@
 
     def get_zs(self, m, n):
         """
-<<<<<<< HEAD
         Return a particular `zs` Parameter.
-=======
-        Return a particular ``zs`` Parameter.
->>>>>>> 3c0b0d4e
         """
         self._validate_mn(m, n)
         return self.zs[m, n + self.ntor]
 
     def set_rc(self, m, n, val):
         """
-<<<<<<< HEAD
         Set a particular `rc` Parameter.
-=======
-        Set a particular ``rc`` Parameter.
->>>>>>> 3c0b0d4e
         """
         self._validate_mn(m, n)
         self.rc[m, n + self.ntor] = val
@@ -262,11 +207,7 @@
 
     def set_rs(self, m, n, val):
         """
-<<<<<<< HEAD
         Set a particular `rs` Parameter.
-=======
-        Set a particular ``rs`` Parameter.
->>>>>>> 3c0b0d4e
         """
         if self.stellsym:
             return ValueError(
@@ -278,11 +219,7 @@
 
     def set_zc(self, m, n, val):
         """
-<<<<<<< HEAD
         Set a particular `zc` Parameter.
-=======
-        Set a particular ``zc`` Parameter.
->>>>>>> 3c0b0d4e
         """
         if self.stellsym:
             return ValueError(
@@ -294,11 +231,7 @@
 
     def set_zs(self, m, n, val):
         """
-<<<<<<< HEAD
         Set a particular `zs` Parameter.
-=======
-        Set a particular ``zs`` Parameter.
->>>>>>> 3c0b0d4e
         """
         self._validate_mn(m, n)
         self.zs[m, n + self.ntor] = val
@@ -330,11 +263,7 @@
 
     def to_Garabedian(self):
         """
-<<<<<<< HEAD
         Return a `SurfaceGarabedian` object with the identical shape.
-=======
-        Return a :mod:`SurfaceGarabedian` object with the identical shape.
->>>>>>> 3c0b0d4e
 
         For a derivation of the transformation here, see 
         https://terpconnect.umd.edu/~mattland/assets/notes/toroidal_surface_parameterizations.pdf
@@ -368,19 +297,12 @@
         return self.darea_by_dcoeff()
 
     def dvolume(self):
-<<<<<<< HEAD
         """
         Short hand for `Surface.dvolume_by_dcoeff()`
         """
         return self.dvolume_by_dcoeff()
-=======
-        return self.dvolume_by_dcoeff()
 
     def set_dofs(self, dofs):
-        """
-        Set the dofs associated to this surface.
-        """
         sgpp.SurfaceRZFourier.set_dofs(self, dofs)
         for d in self.dependencies:
-            d.invalidate_cache()
->>>>>>> 3c0b0d4e
+            d.invalidate_cache()