--- conflicted
+++ resolved
@@ -8,11 +8,8 @@
 
 import simsoptpp as sopp
 from .._core.graph_optimizable import Optimizable
-<<<<<<< HEAD
 from simsopt._core.derivative import Derivative
-=======
 from .plot import fix_matplotlib_3d
->>>>>>> 260e4c33
 
 
 @jit
@@ -158,7 +155,6 @@
             raise ValueError("Invalid engine option! Please use one of {matplotlib, mayavi, plotly}.")
         return ax
 
-<<<<<<< HEAD
     def dgamma_by_dcoeff_vjp(self, v):
         return Derivative({self: self.dgamma_by_dcoeff_vjp_impl(v)})
 
@@ -171,19 +167,6 @@
     def dgammadashdashdash_by_dcoeff_vjp(self, v):
         return Derivative({self: self.dgammadashdashdash_by_dcoeff_vjp_impl(v)})
 
-    @requires(mlab is not None, "plot_mayavi requires mayavi")
-    def plot_mayavi(self, show=True):
-        """
-        Plot the curve using :mod:`mayavi.mlab` rather than :mod:`matplotlib.pyplot`.
-        """
-
-        g = self.gamma()
-        mlab.plot3d(g[:, 0], g[:, 1], g[:, 2])
-        if show:
-            mlab.show()
-
-=======
->>>>>>> 260e4c33
     def dincremental_arclength_by_dcoeff_vjp(self, v):
         r"""
         This function returns the vector Jacobian product
