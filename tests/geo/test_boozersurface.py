--- conflicted
+++ resolved
@@ -179,19 +179,11 @@
 
     def test_boozer_surface_optimisation_convergence(self):
         configs = [
-<<<<<<< HEAD
             ("SurfaceXYZTensorFourier", True,  True,  'residual_exact'),
             ("SurfaceXYZTensorFourier", True,  True,  'newton_exact'),
             ("SurfaceXYZTensorFourier", True,  True,  'newton'),
             ("SurfaceXYZTensorFourier", False, True,  'ls'),
             ("SurfaceXYZFourier",       True,  False, 'ls'),
-=======
-            ("SurfaceXYZTensorFourier", False, True, 'ls'),
-            ("SurfaceXYZTensorFourier", True, True, 'newton'),
-            ("SurfaceXYZTensorFourier", True, True, 'newton_exact'),
-            ("SurfaceXYZTensorFourier", True, True, 'ls'),
-            ("SurfaceXYZFourier", True, False, 'ls'),
->>>>>>> 1e0d34ed
         ]
         for surfacetype, stellsym, optimize_G, second_stage in configs:
             with self.subTest(
