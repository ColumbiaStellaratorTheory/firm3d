name: docker container

on: 
  push:
<<<<<<< HEAD
    branches:
      - '**'
    tags:
=======
    branches: 
      - '**'
    tags: 
>>>>>>> 94a3b88c
      - v*
  pull_request:
    branches:
      - master
    tags:
      - v*

jobs:
  docker:
    runs-on: ubuntu-latest
    steps:
      - name: Checkout
        uses: actions/checkout@v2

      - name: Fetch all history for all tags and branches
        run: git fetch --prune --unshallow

      - name: Setup docker Buildx
        uses: docker/setup-buildx-action@v1
        
      - name: Login to DockerHub
        uses: docker/login-action@v1
        with:
          username: medbha
          password: ${{ secrets.DOCKER_TOKEN }}

      - run: 'echo "$SPEC_ACCESS" > ci/github_key'
        shell: bash
        env:
          SSH_KEY: ${{ secrets.SPEC_ACCESS }}

      - name: Step to get tag name
        id: vars
        run: echo ::set-output name=tag::${GITHUB_REF#refs/*/}
      
      - name: Build and push
        uses: docker/build-push-action@v2
        if: ${{ startsWith(github.ref, 'refs/heads') && github.ref == 'refs/heads/master' }}
        with:
          context: ci
          file: ci/Dockerfile.ubuntu
          push: true
          tags: hiddensymmetries/simsopt:latest

      - name: Build  for branches
        uses: docker/build-push-action@v2
        if: ${{ startsWith(github.ref, 'refs/heads') && github.ref != 'refs/heads/master' }}
        with:
          context: ci
          file: ci/Dockerfile.ubuntu
          push: false
          tags: hiddensymmetries/simsopt:test

      - name: Build and push for tag
        uses: docker/build-push-action@v2
        if: startsWith(github.event.ref, 'refs/tags/v')
        with:
          context: ci
          file: ci/Dockerfile.ubuntu
          push: true
          tags: "hiddensymmetries/simsopt:${{steps.vars.outputs.tag}}"<|MERGE_RESOLUTION|>--- conflicted
+++ resolved
@@ -2,15 +2,9 @@
 
 on: 
   push:
-<<<<<<< HEAD
-    branches:
-      - '**'
-    tags:
-=======
     branches: 
       - '**'
     tags: 
->>>>>>> 94a3b88c
       - v*
   pull_request:
     branches:
