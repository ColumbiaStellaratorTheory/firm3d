#!/usr/bin/env python3

import sys
sys.path.append('..')
import numpy as np
<<<<<<< HEAD
=======
from simsopt.geo.curvexyzfourier import CurveXYZFourier
>>>>>>> 3927505e
from simsopt.geo.curverzfourier import CurveRZFourier
from simsopt.geo.objectives import CurveLength
from simsopt.core.optimizable import optimizable
from simsopt.core.least_squares_problem import LeastSquaresProblem
from simsopt.solve.serial_solve import least_squares_serial_solve

"""
Minimize the length of a curve, holding the 0-frequency Fourier mode fixed.
The result should be a circle
"""

# Create a simsgeo curve:
nquadrature = 100
nfourier = 4
nfp = 5
curve = optimizable(CurveRZFourier(nquadrature, nfourier, nfp, True))
<<<<<<< HEAD
=======
#curve = optimizable(CurveXYZFourier(nquadrature, nfourier))
>>>>>>> 3927505e

# Initialize the Fourier amplitudes to some random values
x0 = np.random.rand(curve.num_dofs()) - 0.5
x0[0] = 3.0
curve.set_dofs(x0)
print('Initial curve dofs: ', curve.get_dofs())

# Tell the curve object that the first Fourier mode is fixed, whereas
# all the other dofs are not.
curve.all_fixed(False)
curve.fixed[0] = True

# Presently in simsgeo, the length objective is a separate object
# rather than a function of Curve itself.
obj = optimizable(CurveLength(curve))

# For now, we need to add this attribute to CurveLength. Eventually
# this would hopefully be done in simsgeo, but for now I'll put it here.
obj.depends_on = ['curve']

print('Initial curve length: ', obj.J())

# Each target function is then equipped with a shift and weight, to
# become a term in a least-squares objective function.
# A list of terms are combined to form a nonlinear-least-squares
# problem.
prob = LeastSquaresProblem([(obj, 0.0, 1.0)])

# At the initial condition, get the Jacobian two ways: analytic
# derivatives and finite differencing. The difference should be small.
fd_jac = prob.dofs.fd_jac()
jac = prob.dofs.jac()
print('finite difference Jacobian:')
print(fd_jac)
print('Analytic Jacobian:')
print(jac)
print('Difference:')
print(fd_jac - jac)

# Solve the minimization problem:
least_squares_serial_solve(prob)

print('At the optimum, x: ', prob.x)
print(' Final curve dofs: ', curve.get_dofs())
print(' Final curve length:    ', obj.J())
print(' Expected final length: ', 2 * np.pi * x0[0])
print(' objective function: ', prob.objective())<|MERGE_RESOLUTION|>--- conflicted
+++ resolved
@@ -3,10 +3,6 @@
 import sys
 sys.path.append('..')
 import numpy as np
-<<<<<<< HEAD
-=======
-from simsopt.geo.curvexyzfourier import CurveXYZFourier
->>>>>>> 3927505e
 from simsopt.geo.curverzfourier import CurveRZFourier
 from simsopt.geo.objectives import CurveLength
 from simsopt.core.optimizable import optimizable
@@ -22,11 +18,7 @@
 nquadrature = 100
 nfourier = 4
 nfp = 5
-curve = optimizable(CurveRZFourier(nquadrature, nfourier, nfp, True))
-<<<<<<< HEAD
-=======
-#curve = optimizable(CurveXYZFourier(nquadrature, nfourier))
->>>>>>> 3927505e
+curve = CurveRZFourier(nquadrature, nfourier, nfp, True)
 
 # Initialize the Fourier amplitudes to some random values
 x0 = np.random.rand(curve.num_dofs()) - 0.5
